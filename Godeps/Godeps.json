{
<<<<<<< HEAD
  "ImportPath": "k8s.io/apiserver",
  "GoVersion": "go1.9",
  "GodepVersion": "v79",
  "Packages": [
    "./..."
  ],
  "Deps": [
    {
      "ImportPath": "bitbucket.org/ww/goautoneg",
      "Rev": "75cd24fc2f2c2a2088577d12123ddee5f54e0675"
    },
    {
      "ImportPath": "github.com/NYTimes/gziphandler",
      "Rev": "56545f4a5d46df9a6648819d1664c3a03a13ffdb"
    },
    {
      "ImportPath": "github.com/PuerkitoBio/purell",
      "Rev": "8a290539e2e8629dbc4e6bad948158f790ec31f4"
    },
    {
      "ImportPath": "github.com/PuerkitoBio/urlesc",
      "Rev": "5bd2802263f21d8788851d5305584c82a5c75d7e"
    },
    {
      "ImportPath": "github.com/beorn7/perks/quantile",
      "Rev": "3ac7bf7a47d159a033b107610db8a1b6575507a4"
    },
    {
      "ImportPath": "github.com/boltdb/bolt",
      "Rev": "583e8937c61f1af6513608ccc75c97b6abdf4ff9"
    },
    {
      "ImportPath": "github.com/coreos/etcd/alarm",
      "Rev": "0520cb9304cb2385f7e72b8bc02d6e4d3257158a"
    },
    {
      "ImportPath": "github.com/coreos/etcd/auth",
      "Rev": "0520cb9304cb2385f7e72b8bc02d6e4d3257158a"
    },
    {
      "ImportPath": "github.com/coreos/etcd/auth/authpb",
      "Rev": "0520cb9304cb2385f7e72b8bc02d6e4d3257158a"
    },
    {
      "ImportPath": "github.com/coreos/etcd/client",
      "Rev": "0520cb9304cb2385f7e72b8bc02d6e4d3257158a"
    },
    {
      "ImportPath": "github.com/coreos/etcd/clientv3",
      "Rev": "0520cb9304cb2385f7e72b8bc02d6e4d3257158a"
    },
    {
      "ImportPath": "github.com/coreos/etcd/compactor",
      "Rev": "0520cb9304cb2385f7e72b8bc02d6e4d3257158a"
    },
    {
      "ImportPath": "github.com/coreos/etcd/discovery",
      "Rev": "0520cb9304cb2385f7e72b8bc02d6e4d3257158a"
    },
    {
      "ImportPath": "github.com/coreos/etcd/error",
      "Rev": "0520cb9304cb2385f7e72b8bc02d6e4d3257158a"
    },
    {
      "ImportPath": "github.com/coreos/etcd/etcdserver",
      "Rev": "0520cb9304cb2385f7e72b8bc02d6e4d3257158a"
    },
    {
      "ImportPath": "github.com/coreos/etcd/etcdserver/api",
      "Rev": "0520cb9304cb2385f7e72b8bc02d6e4d3257158a"
    },
    {
      "ImportPath": "github.com/coreos/etcd/etcdserver/api/v2http",
      "Rev": "0520cb9304cb2385f7e72b8bc02d6e4d3257158a"
    },
    {
      "ImportPath": "github.com/coreos/etcd/etcdserver/api/v2http/httptypes",
      "Rev": "0520cb9304cb2385f7e72b8bc02d6e4d3257158a"
    },
    {
      "ImportPath": "github.com/coreos/etcd/etcdserver/api/v3rpc",
      "Rev": "0520cb9304cb2385f7e72b8bc02d6e4d3257158a"
    },
    {
      "ImportPath": "github.com/coreos/etcd/etcdserver/api/v3rpc/rpctypes",
      "Rev": "0520cb9304cb2385f7e72b8bc02d6e4d3257158a"
    },
    {
      "ImportPath": "github.com/coreos/etcd/etcdserver/auth",
      "Rev": "0520cb9304cb2385f7e72b8bc02d6e4d3257158a"
    },
    {
      "ImportPath": "github.com/coreos/etcd/etcdserver/etcdserverpb",
      "Rev": "0520cb9304cb2385f7e72b8bc02d6e4d3257158a"
    },
    {
      "ImportPath": "github.com/coreos/etcd/etcdserver/membership",
      "Rev": "0520cb9304cb2385f7e72b8bc02d6e4d3257158a"
    },
    {
      "ImportPath": "github.com/coreos/etcd/etcdserver/stats",
      "Rev": "0520cb9304cb2385f7e72b8bc02d6e4d3257158a"
    },
    {
      "ImportPath": "github.com/coreos/etcd/integration",
      "Rev": "0520cb9304cb2385f7e72b8bc02d6e4d3257158a"
    },
    {
      "ImportPath": "github.com/coreos/etcd/lease",
      "Rev": "0520cb9304cb2385f7e72b8bc02d6e4d3257158a"
    },
    {
      "ImportPath": "github.com/coreos/etcd/lease/leasehttp",
      "Rev": "0520cb9304cb2385f7e72b8bc02d6e4d3257158a"
    },
    {
      "ImportPath": "github.com/coreos/etcd/lease/leasepb",
      "Rev": "0520cb9304cb2385f7e72b8bc02d6e4d3257158a"
    },
    {
      "ImportPath": "github.com/coreos/etcd/mvcc",
      "Rev": "0520cb9304cb2385f7e72b8bc02d6e4d3257158a"
    },
    {
      "ImportPath": "github.com/coreos/etcd/mvcc/backend",
      "Rev": "0520cb9304cb2385f7e72b8bc02d6e4d3257158a"
    },
    {
      "ImportPath": "github.com/coreos/etcd/mvcc/mvccpb",
      "Rev": "0520cb9304cb2385f7e72b8bc02d6e4d3257158a"
    },
    {
      "ImportPath": "github.com/coreos/etcd/pkg/adt",
      "Rev": "0520cb9304cb2385f7e72b8bc02d6e4d3257158a"
    },
    {
      "ImportPath": "github.com/coreos/etcd/pkg/contention",
      "Rev": "0520cb9304cb2385f7e72b8bc02d6e4d3257158a"
    },
    {
      "ImportPath": "github.com/coreos/etcd/pkg/cpuutil",
      "Rev": "0520cb9304cb2385f7e72b8bc02d6e4d3257158a"
    },
    {
      "ImportPath": "github.com/coreos/etcd/pkg/crc",
      "Rev": "0520cb9304cb2385f7e72b8bc02d6e4d3257158a"
    },
    {
      "ImportPath": "github.com/coreos/etcd/pkg/fileutil",
      "Rev": "0520cb9304cb2385f7e72b8bc02d6e4d3257158a"
    },
    {
      "ImportPath": "github.com/coreos/etcd/pkg/httputil",
      "Rev": "0520cb9304cb2385f7e72b8bc02d6e4d3257158a"
    },
    {
      "ImportPath": "github.com/coreos/etcd/pkg/idutil",
      "Rev": "0520cb9304cb2385f7e72b8bc02d6e4d3257158a"
    },
    {
      "ImportPath": "github.com/coreos/etcd/pkg/ioutil",
      "Rev": "0520cb9304cb2385f7e72b8bc02d6e4d3257158a"
    },
    {
      "ImportPath": "github.com/coreos/etcd/pkg/logutil",
      "Rev": "0520cb9304cb2385f7e72b8bc02d6e4d3257158a"
    },
    {
      "ImportPath": "github.com/coreos/etcd/pkg/monotime",
      "Rev": "0520cb9304cb2385f7e72b8bc02d6e4d3257158a"
    },
    {
      "ImportPath": "github.com/coreos/etcd/pkg/netutil",
      "Rev": "0520cb9304cb2385f7e72b8bc02d6e4d3257158a"
    },
    {
      "ImportPath": "github.com/coreos/etcd/pkg/pathutil",
      "Rev": "0520cb9304cb2385f7e72b8bc02d6e4d3257158a"
    },
    {
      "ImportPath": "github.com/coreos/etcd/pkg/pbutil",
      "Rev": "0520cb9304cb2385f7e72b8bc02d6e4d3257158a"
    },
    {
      "ImportPath": "github.com/coreos/etcd/pkg/runtime",
      "Rev": "0520cb9304cb2385f7e72b8bc02d6e4d3257158a"
    },
    {
      "ImportPath": "github.com/coreos/etcd/pkg/schedule",
      "Rev": "0520cb9304cb2385f7e72b8bc02d6e4d3257158a"
    },
    {
      "ImportPath": "github.com/coreos/etcd/pkg/testutil",
      "Rev": "0520cb9304cb2385f7e72b8bc02d6e4d3257158a"
    },
    {
      "ImportPath": "github.com/coreos/etcd/pkg/tlsutil",
      "Rev": "0520cb9304cb2385f7e72b8bc02d6e4d3257158a"
    },
    {
      "ImportPath": "github.com/coreos/etcd/pkg/transport",
      "Rev": "0520cb9304cb2385f7e72b8bc02d6e4d3257158a"
    },
    {
      "ImportPath": "github.com/coreos/etcd/pkg/types",
      "Rev": "0520cb9304cb2385f7e72b8bc02d6e4d3257158a"
    },
    {
      "ImportPath": "github.com/coreos/etcd/pkg/wait",
      "Rev": "0520cb9304cb2385f7e72b8bc02d6e4d3257158a"
    },
    {
      "ImportPath": "github.com/coreos/etcd/proxy/grpcproxy",
      "Rev": "0520cb9304cb2385f7e72b8bc02d6e4d3257158a"
    },
    {
      "ImportPath": "github.com/coreos/etcd/proxy/grpcproxy/cache",
      "Rev": "0520cb9304cb2385f7e72b8bc02d6e4d3257158a"
    },
    {
      "ImportPath": "github.com/coreos/etcd/raft",
      "Rev": "0520cb9304cb2385f7e72b8bc02d6e4d3257158a"
    },
    {
      "ImportPath": "github.com/coreos/etcd/raft/raftpb",
      "Rev": "0520cb9304cb2385f7e72b8bc02d6e4d3257158a"
    },
    {
      "ImportPath": "github.com/coreos/etcd/rafthttp",
      "Rev": "0520cb9304cb2385f7e72b8bc02d6e4d3257158a"
    },
    {
      "ImportPath": "github.com/coreos/etcd/snap",
      "Rev": "0520cb9304cb2385f7e72b8bc02d6e4d3257158a"
    },
    {
      "ImportPath": "github.com/coreos/etcd/snap/snappb",
      "Rev": "0520cb9304cb2385f7e72b8bc02d6e4d3257158a"
    },
    {
      "ImportPath": "github.com/coreos/etcd/store",
      "Rev": "0520cb9304cb2385f7e72b8bc02d6e4d3257158a"
    },
    {
      "ImportPath": "github.com/coreos/etcd/version",
      "Rev": "0520cb9304cb2385f7e72b8bc02d6e4d3257158a"
    },
    {
      "ImportPath": "github.com/coreos/etcd/wal",
      "Rev": "0520cb9304cb2385f7e72b8bc02d6e4d3257158a"
    },
    {
      "ImportPath": "github.com/coreos/etcd/wal/walpb",
      "Rev": "0520cb9304cb2385f7e72b8bc02d6e4d3257158a"
    },
    {
      "ImportPath": "github.com/coreos/go-oidc/http",
      "Rev": "a4973d9a4225417aecf5d450a9522f00c1f7130f"
    },
    {
      "ImportPath": "github.com/coreos/go-oidc/jose",
      "Rev": "a4973d9a4225417aecf5d450a9522f00c1f7130f"
    },
    {
      "ImportPath": "github.com/coreos/go-oidc/key",
      "Rev": "a4973d9a4225417aecf5d450a9522f00c1f7130f"
    },
    {
      "ImportPath": "github.com/coreos/go-oidc/oauth2",
      "Rev": "a4973d9a4225417aecf5d450a9522f00c1f7130f"
    },
    {
      "ImportPath": "github.com/coreos/go-oidc/oidc",
      "Rev": "a4973d9a4225417aecf5d450a9522f00c1f7130f"
    },
    {
      "ImportPath": "github.com/coreos/go-semver/semver",
      "Rev": "568e959cd89871e61434c1143528d9162da89ef2"
    },
    {
      "ImportPath": "github.com/coreos/go-systemd/daemon",
      "Rev": "48702e0da86bd25e76cfef347e2adeb434a0d0a6"
    },
    {
      "ImportPath": "github.com/coreos/go-systemd/journal",
      "Rev": "48702e0da86bd25e76cfef347e2adeb434a0d0a6"
    },
    {
      "ImportPath": "github.com/coreos/pkg/capnslog",
      "Rev": "fa29b1d70f0beaddd4c7021607cc3c3be8ce94b8"
    },
    {
      "ImportPath": "github.com/coreos/pkg/health",
      "Rev": "fa29b1d70f0beaddd4c7021607cc3c3be8ce94b8"
    },
    {
      "ImportPath": "github.com/coreos/pkg/httputil",
      "Rev": "fa29b1d70f0beaddd4c7021607cc3c3be8ce94b8"
    },
    {
      "ImportPath": "github.com/coreos/pkg/timeutil",
      "Rev": "fa29b1d70f0beaddd4c7021607cc3c3be8ce94b8"
    },
    {
      "ImportPath": "github.com/davecgh/go-spew/spew",
      "Rev": "782f4967f2dc4564575ca782fe2d04090b5faca8"
    },
    {
      "ImportPath": "github.com/elazarl/go-bindata-assetfs",
      "Rev": "3dcc96556217539f50599357fb481ac0dc7439b9"
    },
    {
      "ImportPath": "github.com/emicklei/go-restful",
      "Rev": "ff4f55a206334ef123e4f79bbf348980da81ca46"
    },
    {
      "ImportPath": "github.com/emicklei/go-restful-swagger12",
      "Rev": "dcef7f55730566d41eae5db10e7d6981829720f6"
    },
    {
      "ImportPath": "github.com/emicklei/go-restful/log",
      "Rev": "ff4f55a206334ef123e4f79bbf348980da81ca46"
    },
    {
      "ImportPath": "github.com/evanphx/json-patch",
      "Rev": "944e07253867aacae43c04b2e6a239005443f33a"
    },
    {
      "ImportPath": "github.com/ghodss/yaml",
      "Rev": "73d445a93680fa1a78ae23a5839bad48f32ba1ee"
    },
    {
      "ImportPath": "github.com/go-openapi/jsonpointer",
      "Rev": "46af16f9f7b149af66e5d1bd010e3574dc06de98"
    },
    {
      "ImportPath": "github.com/go-openapi/jsonreference",
      "Rev": "13c6e3589ad90f49bd3e3bbe2c2cb3d7a4142272"
    },
    {
      "ImportPath": "github.com/go-openapi/spec",
      "Rev": "7abd5745472fff5eb3685386d5fb8bf38683154d"
    },
    {
      "ImportPath": "github.com/go-openapi/swag",
      "Rev": "f3f9494671f93fcff853e3c6e9e948b3eb71e590"
    },
    {
      "ImportPath": "github.com/gogo/protobuf/proto",
      "Rev": "c0656edd0d9eab7c66d1eb0c568f9039345796f7"
    },
    {
      "ImportPath": "github.com/gogo/protobuf/sortkeys",
      "Rev": "c0656edd0d9eab7c66d1eb0c568f9039345796f7"
    },
    {
      "ImportPath": "github.com/golang/glog",
      "Rev": "44145f04b68cf362d9c4df2182967c2275eaefed"
    },
    {
      "ImportPath": "github.com/golang/protobuf/jsonpb",
      "Rev": "1643683e1b54a9e88ad26d98f81400c8c9d9f4f9"
    },
    {
      "ImportPath": "github.com/golang/protobuf/proto",
      "Rev": "1643683e1b54a9e88ad26d98f81400c8c9d9f4f9"
    },
    {
      "ImportPath": "github.com/golang/protobuf/ptypes",
      "Rev": "1643683e1b54a9e88ad26d98f81400c8c9d9f4f9"
    },
    {
      "ImportPath": "github.com/golang/protobuf/ptypes/any",
      "Rev": "1643683e1b54a9e88ad26d98f81400c8c9d9f4f9"
    },
    {
      "ImportPath": "github.com/golang/protobuf/ptypes/duration",
      "Rev": "1643683e1b54a9e88ad26d98f81400c8c9d9f4f9"
    },
    {
      "ImportPath": "github.com/golang/protobuf/ptypes/struct",
      "Rev": "1643683e1b54a9e88ad26d98f81400c8c9d9f4f9"
    },
    {
      "ImportPath": "github.com/golang/protobuf/ptypes/timestamp",
      "Rev": "1643683e1b54a9e88ad26d98f81400c8c9d9f4f9"
    },
    {
      "ImportPath": "github.com/google/btree",
      "Rev": "7d79101e329e5a3adf994758c578dab82b90c017"
    },
    {
      "ImportPath": "github.com/google/gofuzz",
      "Rev": "44d81051d367757e1c7c6a5a86423ece9afcf63c"
    },
    {
      "ImportPath": "github.com/googleapis/gnostic/OpenAPIv2",
      "Rev": "0c5108395e2debce0d731cf0287ddf7242066aba"
    },
    {
      "ImportPath": "github.com/googleapis/gnostic/compiler",
      "Rev": "0c5108395e2debce0d731cf0287ddf7242066aba"
    },
    {
      "ImportPath": "github.com/googleapis/gnostic/extensions",
      "Rev": "0c5108395e2debce0d731cf0287ddf7242066aba"
    },
    {
      "ImportPath": "github.com/gophercloud/gophercloud",
      "Rev": "db5f840b1d1a595280d643defc09ce277996959e"
    },
    {
      "ImportPath": "github.com/gophercloud/gophercloud/openstack",
      "Rev": "db5f840b1d1a595280d643defc09ce277996959e"
    },
    {
      "ImportPath": "github.com/gophercloud/gophercloud/openstack/identity/v2/tenants",
      "Rev": "db5f840b1d1a595280d643defc09ce277996959e"
    },
    {
      "ImportPath": "github.com/gophercloud/gophercloud/openstack/identity/v2/tokens",
      "Rev": "db5f840b1d1a595280d643defc09ce277996959e"
    },
    {
      "ImportPath": "github.com/gophercloud/gophercloud/openstack/identity/v3/tokens",
      "Rev": "db5f840b1d1a595280d643defc09ce277996959e"
    },
    {
      "ImportPath": "github.com/gophercloud/gophercloud/openstack/utils",
      "Rev": "db5f840b1d1a595280d643defc09ce277996959e"
    },
    {
      "ImportPath": "github.com/gophercloud/gophercloud/pagination",
      "Rev": "db5f840b1d1a595280d643defc09ce277996959e"
    },
    {
      "ImportPath": "github.com/gregjones/httpcache",
      "Rev": "787624de3eb7bd915c329cba748687a3b22666a6"
    },
    {
      "ImportPath": "github.com/gregjones/httpcache/diskcache",
      "Rev": "787624de3eb7bd915c329cba748687a3b22666a6"
    },
    {
      "ImportPath": "github.com/grpc-ecosystem/go-grpc-prometheus",
      "Rev": "2500245aa6110c562d17020fb31a2c133d737799"
    },
    {
      "ImportPath": "github.com/grpc-ecosystem/grpc-gateway/runtime",
      "Rev": "84398b94e188ee336f307779b57b3aa91af7063c"
    },
    {
      "ImportPath": "github.com/grpc-ecosystem/grpc-gateway/runtime/internal",
      "Rev": "84398b94e188ee336f307779b57b3aa91af7063c"
    },
    {
      "ImportPath": "github.com/grpc-ecosystem/grpc-gateway/utilities",
      "Rev": "84398b94e188ee336f307779b57b3aa91af7063c"
    },
    {
      "ImportPath": "github.com/hashicorp/golang-lru",
      "Rev": "a0d98a5f288019575c6d1f4bb1573fef2d1fcdc4"
    },
    {
      "ImportPath": "github.com/hashicorp/golang-lru/simplelru",
      "Rev": "a0d98a5f288019575c6d1f4bb1573fef2d1fcdc4"
    },
    {
      "ImportPath": "github.com/howeyc/gopass",
      "Rev": "bf9dde6d0d2c004a008c27aaee91170c786f6db8"
    },
    {
      "ImportPath": "github.com/imdario/mergo",
      "Rev": "6633656539c1639d9d78127b7d47c622b5d7b6dc"
    },
    {
      "ImportPath": "github.com/jonboulle/clockwork",
      "Rev": "72f9bd7c4e0c2a40055ab3d0f09654f730cce982"
    },
    {
      "ImportPath": "github.com/json-iterator/go",
      "Rev": "36b14963da70d11297d313183d7e6388c8510e1e"
    },
    {
      "ImportPath": "github.com/juju/ratelimit",
      "Rev": "5b9ff866471762aa2ab2dced63c9fb6f53921342"
    },
    {
      "ImportPath": "github.com/karlseguin/ccache",
      "Rev": "3ba9789cfd2cb7b4fb4657efc994cc1c599a648c"
    },
    {
      "ImportPath": "github.com/mailru/easyjson/buffer",
      "Rev": "2f5df55504ebc322e4d52d34df6a1f5b503bf26d"
    },
    {
      "ImportPath": "github.com/mailru/easyjson/jlexer",
      "Rev": "2f5df55504ebc322e4d52d34df6a1f5b503bf26d"
    },
    {
      "ImportPath": "github.com/mailru/easyjson/jwriter",
      "Rev": "2f5df55504ebc322e4d52d34df6a1f5b503bf26d"
    },
    {
      "ImportPath": "github.com/matttproud/golang_protobuf_extensions/pbutil",
      "Rev": "fc2b8d3a73c4867e51861bbdd5ae3c1f0869dd6a"
    },
    {
      "ImportPath": "github.com/mxk/go-flowrate/flowrate",
      "Rev": "cca7078d478f8520f85629ad7c68962d31ed7682"
    },
    {
      "ImportPath": "github.com/pborman/uuid",
      "Rev": "ca53cad383cad2479bbba7f7a1a05797ec1386e4"
    },
    {
      "ImportPath": "github.com/peterbourgon/diskv",
      "Rev": "5f041e8faa004a95c88a202771f4cc3e991971e6"
    },
    {
      "ImportPath": "github.com/pmezard/go-difflib/difflib",
      "Rev": "d8ed2627bdf02c080bf22230dbb337003b7aba2d"
    },
    {
      "ImportPath": "github.com/prometheus/client_golang/prometheus",
      "Rev": "e7e903064f5e9eb5da98208bae10b475d4db0f8c"
    },
    {
      "ImportPath": "github.com/prometheus/client_model/go",
      "Rev": "fa8ad6fec33561be4280a8f0514318c79d7f6cb6"
    },
    {
      "ImportPath": "github.com/prometheus/common/expfmt",
      "Rev": "13ba4ddd0caa9c28ca7b7bffe1dfa9ed8d5ef207"
    },
    {
      "ImportPath": "github.com/prometheus/common/internal/bitbucket.org/ww/goautoneg",
      "Rev": "13ba4ddd0caa9c28ca7b7bffe1dfa9ed8d5ef207"
    },
    {
      "ImportPath": "github.com/prometheus/common/model",
      "Rev": "13ba4ddd0caa9c28ca7b7bffe1dfa9ed8d5ef207"
    },
    {
      "ImportPath": "github.com/prometheus/procfs",
      "Rev": "65c1f6f8f0fc1e2185eb9863a3bc751496404259"
    },
    {
      "ImportPath": "github.com/prometheus/procfs/xfs",
      "Rev": "65c1f6f8f0fc1e2185eb9863a3bc751496404259"
    },
    {
      "ImportPath": "github.com/spf13/pflag",
      "Rev": "9ff6c6923cfffbcd502984b8e0c80539a94968b7"
    },
    {
      "ImportPath": "github.com/stretchr/testify/assert",
      "Rev": "f6abca593680b2315d2075e0f5e2a9751e3f431a"
    },
    {
      "ImportPath": "github.com/stretchr/testify/require",
      "Rev": "f6abca593680b2315d2075e0f5e2a9751e3f431a"
    },
    {
      "ImportPath": "github.com/ugorji/go/codec",
      "Rev": "ded73eae5db7e7a0ef6f55aace87a2873c5d2b74"
    },
    {
      "ImportPath": "github.com/xiang90/probing",
      "Rev": "07dd2e8dfe18522e9c447ba95f2fe95262f63bb2"
    },
    {
      "ImportPath": "golang.org/x/crypto/bcrypt",
      "Rev": "81e90905daefcd6fd217b62423c0908922eadb30"
    },
    {
      "ImportPath": "golang.org/x/crypto/blowfish",
      "Rev": "81e90905daefcd6fd217b62423c0908922eadb30"
    },
    {
      "ImportPath": "golang.org/x/crypto/nacl/secretbox",
      "Rev": "81e90905daefcd6fd217b62423c0908922eadb30"
    },
    {
      "ImportPath": "golang.org/x/crypto/poly1305",
      "Rev": "81e90905daefcd6fd217b62423c0908922eadb30"
    },
    {
      "ImportPath": "golang.org/x/crypto/salsa20/salsa",
      "Rev": "81e90905daefcd6fd217b62423c0908922eadb30"
    },
    {
      "ImportPath": "golang.org/x/crypto/ssh/terminal",
      "Rev": "81e90905daefcd6fd217b62423c0908922eadb30"
    },
    {
      "ImportPath": "golang.org/x/net/context",
      "Rev": "1c05540f6879653db88113bc4a2b70aec4bd491f"
    },
    {
      "ImportPath": "golang.org/x/net/html",
      "Rev": "1c05540f6879653db88113bc4a2b70aec4bd491f"
    },
    {
      "ImportPath": "golang.org/x/net/html/atom",
      "Rev": "1c05540f6879653db88113bc4a2b70aec4bd491f"
    },
    {
      "ImportPath": "golang.org/x/net/http2",
      "Rev": "1c05540f6879653db88113bc4a2b70aec4bd491f"
    },
    {
      "ImportPath": "golang.org/x/net/http2/hpack",
      "Rev": "1c05540f6879653db88113bc4a2b70aec4bd491f"
    },
    {
      "ImportPath": "golang.org/x/net/idna",
      "Rev": "1c05540f6879653db88113bc4a2b70aec4bd491f"
    },
    {
      "ImportPath": "golang.org/x/net/internal/timeseries",
      "Rev": "1c05540f6879653db88113bc4a2b70aec4bd491f"
    },
    {
      "ImportPath": "golang.org/x/net/lex/httplex",
      "Rev": "1c05540f6879653db88113bc4a2b70aec4bd491f"
    },
    {
      "ImportPath": "golang.org/x/net/trace",
      "Rev": "1c05540f6879653db88113bc4a2b70aec4bd491f"
    },
    {
      "ImportPath": "golang.org/x/net/websocket",
      "Rev": "1c05540f6879653db88113bc4a2b70aec4bd491f"
    },
    {
      "ImportPath": "golang.org/x/sys/unix",
      "Rev": "95c6576299259db960f6c5b9b69ea52422860fce"
    },
    {
      "ImportPath": "golang.org/x/sys/windows",
      "Rev": "95c6576299259db960f6c5b9b69ea52422860fce"
    },
    {
      "ImportPath": "golang.org/x/text/cases",
      "Rev": "b19bf474d317b857955b12035d2c5acb57ce8b01"
    },
    {
      "ImportPath": "golang.org/x/text/internal",
      "Rev": "b19bf474d317b857955b12035d2c5acb57ce8b01"
    },
    {
      "ImportPath": "golang.org/x/text/internal/tag",
      "Rev": "b19bf474d317b857955b12035d2c5acb57ce8b01"
    },
    {
      "ImportPath": "golang.org/x/text/language",
      "Rev": "b19bf474d317b857955b12035d2c5acb57ce8b01"
    },
    {
      "ImportPath": "golang.org/x/text/runes",
      "Rev": "b19bf474d317b857955b12035d2c5acb57ce8b01"
    },
    {
      "ImportPath": "golang.org/x/text/secure/bidirule",
      "Rev": "b19bf474d317b857955b12035d2c5acb57ce8b01"
    },
    {
      "ImportPath": "golang.org/x/text/secure/precis",
      "Rev": "b19bf474d317b857955b12035d2c5acb57ce8b01"
    },
    {
      "ImportPath": "golang.org/x/text/transform",
      "Rev": "b19bf474d317b857955b12035d2c5acb57ce8b01"
    },
    {
      "ImportPath": "golang.org/x/text/unicode/bidi",
      "Rev": "b19bf474d317b857955b12035d2c5acb57ce8b01"
    },
    {
      "ImportPath": "golang.org/x/text/unicode/norm",
      "Rev": "b19bf474d317b857955b12035d2c5acb57ce8b01"
    },
    {
      "ImportPath": "golang.org/x/text/width",
      "Rev": "b19bf474d317b857955b12035d2c5acb57ce8b01"
    },
    {
      "ImportPath": "golang.org/x/time/rate",
      "Rev": "f51c12702a4d776e4c1fa9b0fabab841babae631"
    },
    {
      "ImportPath": "google.golang.org/genproto/googleapis/rpc/status",
      "Rev": "09f6ed296fc66555a25fe4ce95173148778dfa85"
    },
    {
      "ImportPath": "google.golang.org/grpc",
      "Rev": "d2e1b51f33ff8c5e4a15560ff049d200e83726c5"
    },
    {
      "ImportPath": "google.golang.org/grpc/codes",
      "Rev": "d2e1b51f33ff8c5e4a15560ff049d200e83726c5"
    },
    {
      "ImportPath": "google.golang.org/grpc/credentials",
      "Rev": "d2e1b51f33ff8c5e4a15560ff049d200e83726c5"
    },
    {
      "ImportPath": "google.golang.org/grpc/grpclb/grpc_lb_v1",
      "Rev": "d2e1b51f33ff8c5e4a15560ff049d200e83726c5"
    },
    {
      "ImportPath": "google.golang.org/grpc/grpclog",
      "Rev": "d2e1b51f33ff8c5e4a15560ff049d200e83726c5"
    },
    {
      "ImportPath": "google.golang.org/grpc/internal",
      "Rev": "d2e1b51f33ff8c5e4a15560ff049d200e83726c5"
    },
    {
      "ImportPath": "google.golang.org/grpc/keepalive",
      "Rev": "d2e1b51f33ff8c5e4a15560ff049d200e83726c5"
    },
    {
      "ImportPath": "google.golang.org/grpc/metadata",
      "Rev": "d2e1b51f33ff8c5e4a15560ff049d200e83726c5"
    },
    {
      "ImportPath": "google.golang.org/grpc/naming",
      "Rev": "d2e1b51f33ff8c5e4a15560ff049d200e83726c5"
    },
    {
      "ImportPath": "google.golang.org/grpc/peer",
      "Rev": "d2e1b51f33ff8c5e4a15560ff049d200e83726c5"
    },
    {
      "ImportPath": "google.golang.org/grpc/stats",
      "Rev": "d2e1b51f33ff8c5e4a15560ff049d200e83726c5"
    },
    {
      "ImportPath": "google.golang.org/grpc/status",
      "Rev": "d2e1b51f33ff8c5e4a15560ff049d200e83726c5"
    },
    {
      "ImportPath": "google.golang.org/grpc/tap",
      "Rev": "d2e1b51f33ff8c5e4a15560ff049d200e83726c5"
    },
    {
      "ImportPath": "google.golang.org/grpc/transport",
      "Rev": "d2e1b51f33ff8c5e4a15560ff049d200e83726c5"
    },
    {
      "ImportPath": "gopkg.in/inf.v0",
      "Rev": "3887ee99ecf07df5b447e9b00d9c0b2adaa9f3e4"
    },
    {
      "ImportPath": "gopkg.in/natefinch/lumberjack.v2",
      "Rev": "20b71e5b60d756d3d2f80def009790325acc2b23"
    },
    {
      "ImportPath": "gopkg.in/yaml.v2",
      "Rev": "53feefa2559fb8dfa8d81baad31be332c97d6c77"
    },
    {
      "ImportPath": "k8s.io/api/admission/v1beta1",
      "Rev": "069098300ed88876b027bc36c914e19d55cc3695"
    },
    {
      "ImportPath": "k8s.io/api/admissionregistration/v1alpha1",
      "Rev": "069098300ed88876b027bc36c914e19d55cc3695"
    },
    {
      "ImportPath": "k8s.io/api/admissionregistration/v1beta1",
      "Rev": "069098300ed88876b027bc36c914e19d55cc3695"
    },
    {
      "ImportPath": "k8s.io/api/apps/v1",
      "Rev": "069098300ed88876b027bc36c914e19d55cc3695"
    },
    {
      "ImportPath": "k8s.io/api/apps/v1beta1",
      "Rev": "069098300ed88876b027bc36c914e19d55cc3695"
    },
    {
      "ImportPath": "k8s.io/api/apps/v1beta2",
      "Rev": "069098300ed88876b027bc36c914e19d55cc3695"
    },
    {
      "ImportPath": "k8s.io/api/authentication/v1",
      "Rev": "069098300ed88876b027bc36c914e19d55cc3695"
    },
    {
      "ImportPath": "k8s.io/api/authentication/v1beta1",
      "Rev": "069098300ed88876b027bc36c914e19d55cc3695"
    },
    {
      "ImportPath": "k8s.io/api/authorization/v1",
      "Rev": "069098300ed88876b027bc36c914e19d55cc3695"
    },
    {
      "ImportPath": "k8s.io/api/authorization/v1beta1",
      "Rev": "069098300ed88876b027bc36c914e19d55cc3695"
    },
    {
      "ImportPath": "k8s.io/api/autoscaling/v1",
      "Rev": "069098300ed88876b027bc36c914e19d55cc3695"
    },
    {
      "ImportPath": "k8s.io/api/autoscaling/v2beta1",
      "Rev": "069098300ed88876b027bc36c914e19d55cc3695"
    },
    {
      "ImportPath": "k8s.io/api/batch/v1",
      "Rev": "069098300ed88876b027bc36c914e19d55cc3695"
    },
    {
      "ImportPath": "k8s.io/api/batch/v1beta1",
      "Rev": "069098300ed88876b027bc36c914e19d55cc3695"
    },
    {
      "ImportPath": "k8s.io/api/batch/v2alpha1",
      "Rev": "069098300ed88876b027bc36c914e19d55cc3695"
    },
    {
      "ImportPath": "k8s.io/api/certificates/v1beta1",
      "Rev": "069098300ed88876b027bc36c914e19d55cc3695"
    },
    {
      "ImportPath": "k8s.io/api/core/v1",
      "Rev": "069098300ed88876b027bc36c914e19d55cc3695"
    },
    {
      "ImportPath": "k8s.io/api/events/v1beta1",
      "Rev": "069098300ed88876b027bc36c914e19d55cc3695"
    },
    {
      "ImportPath": "k8s.io/api/extensions/v1beta1",
      "Rev": "069098300ed88876b027bc36c914e19d55cc3695"
    },
    {
      "ImportPath": "k8s.io/api/networking/v1",
      "Rev": "069098300ed88876b027bc36c914e19d55cc3695"
    },
    {
      "ImportPath": "k8s.io/api/policy/v1beta1",
      "Rev": "069098300ed88876b027bc36c914e19d55cc3695"
    },
    {
      "ImportPath": "k8s.io/api/rbac/v1",
      "Rev": "069098300ed88876b027bc36c914e19d55cc3695"
    },
    {
      "ImportPath": "k8s.io/api/rbac/v1alpha1",
      "Rev": "069098300ed88876b027bc36c914e19d55cc3695"
    },
    {
      "ImportPath": "k8s.io/api/rbac/v1beta1",
      "Rev": "069098300ed88876b027bc36c914e19d55cc3695"
    },
    {
      "ImportPath": "k8s.io/api/scheduling/v1alpha1",
      "Rev": "069098300ed88876b027bc36c914e19d55cc3695"
    },
    {
      "ImportPath": "k8s.io/api/settings/v1alpha1",
      "Rev": "069098300ed88876b027bc36c914e19d55cc3695"
    },
    {
      "ImportPath": "k8s.io/api/storage/v1",
      "Rev": "069098300ed88876b027bc36c914e19d55cc3695"
    },
    {
      "ImportPath": "k8s.io/api/storage/v1alpha1",
      "Rev": "069098300ed88876b027bc36c914e19d55cc3695"
    },
    {
      "ImportPath": "k8s.io/api/storage/v1beta1",
      "Rev": "069098300ed88876b027bc36c914e19d55cc3695"
    },
    {
      "ImportPath": "k8s.io/apimachinery/pkg/api/equality",
      "Rev": "069098300ed88876b027bc36c914e19d55cc3695"
    },
    {
      "ImportPath": "k8s.io/apimachinery/pkg/api/errors",
      "Rev": "069098300ed88876b027bc36c914e19d55cc3695"
    },
    {
      "ImportPath": "k8s.io/apimachinery/pkg/api/meta",
      "Rev": "069098300ed88876b027bc36c914e19d55cc3695"
    },
    {
      "ImportPath": "k8s.io/apimachinery/pkg/api/resource",
      "Rev": "069098300ed88876b027bc36c914e19d55cc3695"
    },
    {
      "ImportPath": "k8s.io/apimachinery/pkg/api/testing",
      "Rev": "069098300ed88876b027bc36c914e19d55cc3695"
    },
    {
      "ImportPath": "k8s.io/apimachinery/pkg/api/testing/fuzzer",
      "Rev": "069098300ed88876b027bc36c914e19d55cc3695"
    },
    {
      "ImportPath": "k8s.io/apimachinery/pkg/api/testing/roundtrip",
      "Rev": "069098300ed88876b027bc36c914e19d55cc3695"
    },
    {
      "ImportPath": "k8s.io/apimachinery/pkg/api/validation",
      "Rev": "069098300ed88876b027bc36c914e19d55cc3695"
    },
    {
      "ImportPath": "k8s.io/apimachinery/pkg/api/validation/path",
      "Rev": "069098300ed88876b027bc36c914e19d55cc3695"
    },
    {
      "ImportPath": "k8s.io/apimachinery/pkg/apimachinery",
      "Rev": "069098300ed88876b027bc36c914e19d55cc3695"
    },
    {
      "ImportPath": "k8s.io/apimachinery/pkg/apimachinery/announced",
      "Rev": "069098300ed88876b027bc36c914e19d55cc3695"
    },
    {
      "ImportPath": "k8s.io/apimachinery/pkg/apimachinery/registered",
      "Rev": "069098300ed88876b027bc36c914e19d55cc3695"
    },
    {
      "ImportPath": "k8s.io/apimachinery/pkg/apis/meta/fuzzer",
      "Rev": "069098300ed88876b027bc36c914e19d55cc3695"
    },
    {
      "ImportPath": "k8s.io/apimachinery/pkg/apis/meta/internalversion",
      "Rev": "069098300ed88876b027bc36c914e19d55cc3695"
    },
    {
      "ImportPath": "k8s.io/apimachinery/pkg/apis/meta/v1",
      "Rev": "069098300ed88876b027bc36c914e19d55cc3695"
    },
    {
      "ImportPath": "k8s.io/apimachinery/pkg/apis/meta/v1/unstructured",
      "Rev": "069098300ed88876b027bc36c914e19d55cc3695"
    },
    {
      "ImportPath": "k8s.io/apimachinery/pkg/apis/meta/v1/validation",
      "Rev": "069098300ed88876b027bc36c914e19d55cc3695"
    },
    {
      "ImportPath": "k8s.io/apimachinery/pkg/apis/meta/v1alpha1",
      "Rev": "069098300ed88876b027bc36c914e19d55cc3695"
    },
    {
      "ImportPath": "k8s.io/apimachinery/pkg/conversion",
      "Rev": "069098300ed88876b027bc36c914e19d55cc3695"
    },
    {
      "ImportPath": "k8s.io/apimachinery/pkg/conversion/queryparams",
      "Rev": "069098300ed88876b027bc36c914e19d55cc3695"
    },
    {
      "ImportPath": "k8s.io/apimachinery/pkg/fields",
      "Rev": "069098300ed88876b027bc36c914e19d55cc3695"
    },
    {
      "ImportPath": "k8s.io/apimachinery/pkg/labels",
      "Rev": "069098300ed88876b027bc36c914e19d55cc3695"
    },
    {
      "ImportPath": "k8s.io/apimachinery/pkg/runtime",
      "Rev": "069098300ed88876b027bc36c914e19d55cc3695"
    },
    {
      "ImportPath": "k8s.io/apimachinery/pkg/runtime/schema",
      "Rev": "069098300ed88876b027bc36c914e19d55cc3695"
    },
    {
      "ImportPath": "k8s.io/apimachinery/pkg/runtime/serializer",
      "Rev": "069098300ed88876b027bc36c914e19d55cc3695"
    },
    {
      "ImportPath": "k8s.io/apimachinery/pkg/runtime/serializer/json",
      "Rev": "069098300ed88876b027bc36c914e19d55cc3695"
    },
    {
      "ImportPath": "k8s.io/apimachinery/pkg/runtime/serializer/protobuf",
      "Rev": "069098300ed88876b027bc36c914e19d55cc3695"
    },
    {
      "ImportPath": "k8s.io/apimachinery/pkg/runtime/serializer/recognizer",
      "Rev": "069098300ed88876b027bc36c914e19d55cc3695"
    },
    {
      "ImportPath": "k8s.io/apimachinery/pkg/runtime/serializer/streaming",
      "Rev": "069098300ed88876b027bc36c914e19d55cc3695"
    },
    {
      "ImportPath": "k8s.io/apimachinery/pkg/runtime/serializer/versioning",
      "Rev": "069098300ed88876b027bc36c914e19d55cc3695"
    },
    {
      "ImportPath": "k8s.io/apimachinery/pkg/selection",
      "Rev": "069098300ed88876b027bc36c914e19d55cc3695"
    },
    {
      "ImportPath": "k8s.io/apimachinery/pkg/types",
      "Rev": "069098300ed88876b027bc36c914e19d55cc3695"
    },
    {
      "ImportPath": "k8s.io/apimachinery/pkg/util/cache",
      "Rev": "069098300ed88876b027bc36c914e19d55cc3695"
    },
    {
      "ImportPath": "k8s.io/apimachinery/pkg/util/clock",
      "Rev": "069098300ed88876b027bc36c914e19d55cc3695"
    },
    {
      "ImportPath": "k8s.io/apimachinery/pkg/util/diff",
      "Rev": "069098300ed88876b027bc36c914e19d55cc3695"
    },
    {
      "ImportPath": "k8s.io/apimachinery/pkg/util/errors",
      "Rev": "069098300ed88876b027bc36c914e19d55cc3695"
    },
    {
      "ImportPath": "k8s.io/apimachinery/pkg/util/framer",
      "Rev": "069098300ed88876b027bc36c914e19d55cc3695"
    },
    {
      "ImportPath": "k8s.io/apimachinery/pkg/util/httpstream",
      "Rev": "069098300ed88876b027bc36c914e19d55cc3695"
    },
    {
      "ImportPath": "k8s.io/apimachinery/pkg/util/intstr",
      "Rev": "069098300ed88876b027bc36c914e19d55cc3695"
    },
    {
      "ImportPath": "k8s.io/apimachinery/pkg/util/json",
      "Rev": "069098300ed88876b027bc36c914e19d55cc3695"
    },
    {
      "ImportPath": "k8s.io/apimachinery/pkg/util/mergepatch",
      "Rev": "069098300ed88876b027bc36c914e19d55cc3695"
    },
    {
      "ImportPath": "k8s.io/apimachinery/pkg/util/net",
      "Rev": "069098300ed88876b027bc36c914e19d55cc3695"
    },
    {
      "ImportPath": "k8s.io/apimachinery/pkg/util/proxy",
      "Rev": "069098300ed88876b027bc36c914e19d55cc3695"
    },
    {
      "ImportPath": "k8s.io/apimachinery/pkg/util/rand",
      "Rev": "069098300ed88876b027bc36c914e19d55cc3695"
    },
    {
      "ImportPath": "k8s.io/apimachinery/pkg/util/runtime",
      "Rev": "069098300ed88876b027bc36c914e19d55cc3695"
    },
    {
      "ImportPath": "k8s.io/apimachinery/pkg/util/sets",
      "Rev": "069098300ed88876b027bc36c914e19d55cc3695"
    },
    {
      "ImportPath": "k8s.io/apimachinery/pkg/util/strategicpatch",
      "Rev": "069098300ed88876b027bc36c914e19d55cc3695"
    },
    {
      "ImportPath": "k8s.io/apimachinery/pkg/util/uuid",
      "Rev": "069098300ed88876b027bc36c914e19d55cc3695"
    },
    {
      "ImportPath": "k8s.io/apimachinery/pkg/util/validation",
      "Rev": "069098300ed88876b027bc36c914e19d55cc3695"
    },
    {
      "ImportPath": "k8s.io/apimachinery/pkg/util/validation/field",
      "Rev": "069098300ed88876b027bc36c914e19d55cc3695"
    },
    {
      "ImportPath": "k8s.io/apimachinery/pkg/util/wait",
      "Rev": "069098300ed88876b027bc36c914e19d55cc3695"
    },
    {
      "ImportPath": "k8s.io/apimachinery/pkg/util/waitgroup",
      "Rev": "069098300ed88876b027bc36c914e19d55cc3695"
    },
    {
      "ImportPath": "k8s.io/apimachinery/pkg/util/yaml",
      "Rev": "069098300ed88876b027bc36c914e19d55cc3695"
    },
    {
      "ImportPath": "k8s.io/apimachinery/pkg/version",
      "Rev": "069098300ed88876b027bc36c914e19d55cc3695"
    },
    {
      "ImportPath": "k8s.io/apimachinery/pkg/watch",
      "Rev": "069098300ed88876b027bc36c914e19d55cc3695"
    },
    {
      "ImportPath": "k8s.io/apimachinery/third_party/forked/golang/json",
      "Rev": "069098300ed88876b027bc36c914e19d55cc3695"
    },
    {
      "ImportPath": "k8s.io/apimachinery/third_party/forked/golang/netutil",
      "Rev": "069098300ed88876b027bc36c914e19d55cc3695"
    },
    {
      "ImportPath": "k8s.io/apimachinery/third_party/forked/golang/reflect",
      "Rev": "069098300ed88876b027bc36c914e19d55cc3695"
    },
    {
      "ImportPath": "k8s.io/client-go/discovery",
      "Rev": "069098300ed88876b027bc36c914e19d55cc3695"
    },
    {
      "ImportPath": "k8s.io/client-go/discovery/fake",
      "Rev": "069098300ed88876b027bc36c914e19d55cc3695"
    },
    {
      "ImportPath": "k8s.io/client-go/informers/admissionregistration",
      "Rev": "069098300ed88876b027bc36c914e19d55cc3695"
    },
    {
      "ImportPath": "k8s.io/client-go/informers/admissionregistration/v1alpha1",
      "Rev": "069098300ed88876b027bc36c914e19d55cc3695"
    },
    {
      "ImportPath": "k8s.io/client-go/informers/admissionregistration/v1beta1",
      "Rev": "069098300ed88876b027bc36c914e19d55cc3695"
    },
    {
      "ImportPath": "k8s.io/client-go/informers/apps",
      "Rev": "069098300ed88876b027bc36c914e19d55cc3695"
    },
    {
      "ImportPath": "k8s.io/client-go/informers/apps/v1",
      "Rev": "069098300ed88876b027bc36c914e19d55cc3695"
    },
    {
      "ImportPath": "k8s.io/client-go/informers/apps/v1beta1",
      "Rev": "069098300ed88876b027bc36c914e19d55cc3695"
    },
    {
      "ImportPath": "k8s.io/client-go/informers/apps/v1beta2",
      "Rev": "069098300ed88876b027bc36c914e19d55cc3695"
    },
    {
      "ImportPath": "k8s.io/client-go/informers/autoscaling",
      "Rev": "069098300ed88876b027bc36c914e19d55cc3695"
    },
    {
      "ImportPath": "k8s.io/client-go/informers/autoscaling/v1",
      "Rev": "069098300ed88876b027bc36c914e19d55cc3695"
    },
    {
      "ImportPath": "k8s.io/client-go/informers/autoscaling/v2beta1",
      "Rev": "069098300ed88876b027bc36c914e19d55cc3695"
    },
    {
      "ImportPath": "k8s.io/client-go/informers/batch",
      "Rev": "069098300ed88876b027bc36c914e19d55cc3695"
    },
    {
      "ImportPath": "k8s.io/client-go/informers/batch/v1",
      "Rev": "069098300ed88876b027bc36c914e19d55cc3695"
    },
    {
      "ImportPath": "k8s.io/client-go/informers/batch/v1beta1",
      "Rev": "069098300ed88876b027bc36c914e19d55cc3695"
    },
    {
      "ImportPath": "k8s.io/client-go/informers/batch/v2alpha1",
      "Rev": "069098300ed88876b027bc36c914e19d55cc3695"
    },
    {
      "ImportPath": "k8s.io/client-go/informers/certificates",
      "Rev": "069098300ed88876b027bc36c914e19d55cc3695"
    },
    {
      "ImportPath": "k8s.io/client-go/informers/certificates/v1beta1",
      "Rev": "069098300ed88876b027bc36c914e19d55cc3695"
    },
    {
      "ImportPath": "k8s.io/client-go/informers/core",
      "Rev": "069098300ed88876b027bc36c914e19d55cc3695"
    },
    {
      "ImportPath": "k8s.io/client-go/informers/core/v1",
      "Rev": "069098300ed88876b027bc36c914e19d55cc3695"
    },
    {
      "ImportPath": "k8s.io/client-go/informers/events",
      "Rev": "069098300ed88876b027bc36c914e19d55cc3695"
    },
    {
      "ImportPath": "k8s.io/client-go/informers/events/v1beta1",
      "Rev": "069098300ed88876b027bc36c914e19d55cc3695"
    },
    {
      "ImportPath": "k8s.io/client-go/informers/extensions",
      "Rev": "069098300ed88876b027bc36c914e19d55cc3695"
    },
    {
      "ImportPath": "k8s.io/client-go/informers/extensions/v1beta1",
      "Rev": "069098300ed88876b027bc36c914e19d55cc3695"
    },
    {
      "ImportPath": "k8s.io/client-go/informers/internalinterfaces",
      "Rev": "069098300ed88876b027bc36c914e19d55cc3695"
    },
    {
      "ImportPath": "k8s.io/client-go/informers/networking",
      "Rev": "069098300ed88876b027bc36c914e19d55cc3695"
    },
    {
      "ImportPath": "k8s.io/client-go/informers/networking/v1",
      "Rev": "069098300ed88876b027bc36c914e19d55cc3695"
    },
    {
      "ImportPath": "k8s.io/client-go/informers/policy",
      "Rev": "069098300ed88876b027bc36c914e19d55cc3695"
    },
    {
      "ImportPath": "k8s.io/client-go/informers/policy/v1beta1",
      "Rev": "069098300ed88876b027bc36c914e19d55cc3695"
    },
    {
      "ImportPath": "k8s.io/client-go/informers/rbac",
      "Rev": "069098300ed88876b027bc36c914e19d55cc3695"
    },
    {
      "ImportPath": "k8s.io/client-go/informers/rbac/v1",
      "Rev": "069098300ed88876b027bc36c914e19d55cc3695"
    },
    {
      "ImportPath": "k8s.io/client-go/informers/rbac/v1alpha1",
      "Rev": "069098300ed88876b027bc36c914e19d55cc3695"
    },
    {
      "ImportPath": "k8s.io/client-go/informers/rbac/v1beta1",
      "Rev": "069098300ed88876b027bc36c914e19d55cc3695"
    },
    {
      "ImportPath": "k8s.io/client-go/informers/scheduling",
      "Rev": "069098300ed88876b027bc36c914e19d55cc3695"
    },
    {
      "ImportPath": "k8s.io/client-go/informers/scheduling/v1alpha1",
      "Rev": "069098300ed88876b027bc36c914e19d55cc3695"
    },
    {
      "ImportPath": "k8s.io/client-go/informers/settings",
      "Rev": "069098300ed88876b027bc36c914e19d55cc3695"
    },
    {
      "ImportPath": "k8s.io/client-go/informers/settings/v1alpha1",
      "Rev": "069098300ed88876b027bc36c914e19d55cc3695"
    },
    {
      "ImportPath": "k8s.io/client-go/informers/storage",
      "Rev": "069098300ed88876b027bc36c914e19d55cc3695"
    },
    {
      "ImportPath": "k8s.io/client-go/informers/storage/v1",
      "Rev": "069098300ed88876b027bc36c914e19d55cc3695"
    },
    {
      "ImportPath": "k8s.io/client-go/informers/storage/v1alpha1",
      "Rev": "069098300ed88876b027bc36c914e19d55cc3695"
    },
    {
      "ImportPath": "k8s.io/client-go/informers/storage/v1beta1",
      "Rev": "069098300ed88876b027bc36c914e19d55cc3695"
    },
    {
      "ImportPath": "k8s.io/client-go/kubernetes",
      "Rev": "069098300ed88876b027bc36c914e19d55cc3695"
    },
    {
      "ImportPath": "k8s.io/client-go/kubernetes/scheme",
      "Rev": "069098300ed88876b027bc36c914e19d55cc3695"
    },
    {
      "ImportPath": "k8s.io/client-go/kubernetes/typed/admissionregistration/v1alpha1",
      "Rev": "069098300ed88876b027bc36c914e19d55cc3695"
    },
    {
      "ImportPath": "k8s.io/client-go/kubernetes/typed/admissionregistration/v1alpha1/fake",
      "Rev": "069098300ed88876b027bc36c914e19d55cc3695"
    },
    {
      "ImportPath": "k8s.io/client-go/kubernetes/typed/admissionregistration/v1beta1",
      "Rev": "069098300ed88876b027bc36c914e19d55cc3695"
    },
    {
      "ImportPath": "k8s.io/client-go/kubernetes/typed/admissionregistration/v1beta1/fake",
      "Rev": "069098300ed88876b027bc36c914e19d55cc3695"
    },
    {
      "ImportPath": "k8s.io/client-go/kubernetes/typed/apps/v1",
      "Rev": "069098300ed88876b027bc36c914e19d55cc3695"
    },
    {
      "ImportPath": "k8s.io/client-go/kubernetes/typed/apps/v1/fake",
      "Rev": "069098300ed88876b027bc36c914e19d55cc3695"
    },
    {
      "ImportPath": "k8s.io/client-go/kubernetes/typed/apps/v1beta1",
      "Rev": "069098300ed88876b027bc36c914e19d55cc3695"
    },
    {
      "ImportPath": "k8s.io/client-go/kubernetes/typed/apps/v1beta1/fake",
      "Rev": "069098300ed88876b027bc36c914e19d55cc3695"
    },
    {
      "ImportPath": "k8s.io/client-go/kubernetes/typed/apps/v1beta2",
      "Rev": "069098300ed88876b027bc36c914e19d55cc3695"
    },
    {
      "ImportPath": "k8s.io/client-go/kubernetes/typed/apps/v1beta2/fake",
      "Rev": "069098300ed88876b027bc36c914e19d55cc3695"
    },
    {
      "ImportPath": "k8s.io/client-go/kubernetes/typed/authentication/v1",
      "Rev": "069098300ed88876b027bc36c914e19d55cc3695"
    },
    {
      "ImportPath": "k8s.io/client-go/kubernetes/typed/authentication/v1/fake",
      "Rev": "069098300ed88876b027bc36c914e19d55cc3695"
    },
    {
      "ImportPath": "k8s.io/client-go/kubernetes/typed/authentication/v1beta1",
      "Rev": "069098300ed88876b027bc36c914e19d55cc3695"
    },
    {
      "ImportPath": "k8s.io/client-go/kubernetes/typed/authentication/v1beta1/fake",
      "Rev": "069098300ed88876b027bc36c914e19d55cc3695"
    },
    {
      "ImportPath": "k8s.io/client-go/kubernetes/typed/authorization/v1",
      "Rev": "069098300ed88876b027bc36c914e19d55cc3695"
    },
    {
      "ImportPath": "k8s.io/client-go/kubernetes/typed/authorization/v1/fake",
      "Rev": "069098300ed88876b027bc36c914e19d55cc3695"
    },
    {
      "ImportPath": "k8s.io/client-go/kubernetes/typed/authorization/v1beta1",
      "Rev": "069098300ed88876b027bc36c914e19d55cc3695"
    },
    {
      "ImportPath": "k8s.io/client-go/kubernetes/typed/authorization/v1beta1/fake",
      "Rev": "069098300ed88876b027bc36c914e19d55cc3695"
    },
    {
      "ImportPath": "k8s.io/client-go/kubernetes/typed/autoscaling/v1",
      "Rev": "069098300ed88876b027bc36c914e19d55cc3695"
    },
    {
      "ImportPath": "k8s.io/client-go/kubernetes/typed/autoscaling/v1/fake",
      "Rev": "069098300ed88876b027bc36c914e19d55cc3695"
    },
    {
      "ImportPath": "k8s.io/client-go/kubernetes/typed/autoscaling/v2beta1",
      "Rev": "069098300ed88876b027bc36c914e19d55cc3695"
    },
    {
      "ImportPath": "k8s.io/client-go/kubernetes/typed/autoscaling/v2beta1/fake",
      "Rev": "069098300ed88876b027bc36c914e19d55cc3695"
    },
    {
      "ImportPath": "k8s.io/client-go/kubernetes/typed/batch/v1",
      "Rev": "069098300ed88876b027bc36c914e19d55cc3695"
    },
    {
      "ImportPath": "k8s.io/client-go/kubernetes/typed/batch/v1/fake",
      "Rev": "069098300ed88876b027bc36c914e19d55cc3695"
    },
    {
      "ImportPath": "k8s.io/client-go/kubernetes/typed/batch/v1beta1",
      "Rev": "069098300ed88876b027bc36c914e19d55cc3695"
    },
    {
      "ImportPath": "k8s.io/client-go/kubernetes/typed/batch/v1beta1/fake",
      "Rev": "069098300ed88876b027bc36c914e19d55cc3695"
    },
    {
      "ImportPath": "k8s.io/client-go/kubernetes/typed/batch/v2alpha1",
      "Rev": "069098300ed88876b027bc36c914e19d55cc3695"
    },
    {
      "ImportPath": "k8s.io/client-go/kubernetes/typed/batch/v2alpha1/fake",
      "Rev": "069098300ed88876b027bc36c914e19d55cc3695"
    },
    {
      "ImportPath": "k8s.io/client-go/kubernetes/typed/certificates/v1beta1",
      "Rev": "069098300ed88876b027bc36c914e19d55cc3695"
    },
    {
      "ImportPath": "k8s.io/client-go/kubernetes/typed/certificates/v1beta1/fake",
      "Rev": "069098300ed88876b027bc36c914e19d55cc3695"
    },
    {
      "ImportPath": "k8s.io/client-go/kubernetes/typed/core/v1",
      "Rev": "069098300ed88876b027bc36c914e19d55cc3695"
    },
    {
      "ImportPath": "k8s.io/client-go/kubernetes/typed/core/v1/fake",
      "Rev": "069098300ed88876b027bc36c914e19d55cc3695"
    },
    {
      "ImportPath": "k8s.io/client-go/kubernetes/typed/events/v1beta1",
      "Rev": "069098300ed88876b027bc36c914e19d55cc3695"
    },
    {
      "ImportPath": "k8s.io/client-go/kubernetes/typed/events/v1beta1/fake",
      "Rev": "069098300ed88876b027bc36c914e19d55cc3695"
    },
    {
      "ImportPath": "k8s.io/client-go/kubernetes/typed/extensions/v1beta1",
      "Rev": "069098300ed88876b027bc36c914e19d55cc3695"
    },
    {
      "ImportPath": "k8s.io/client-go/kubernetes/typed/extensions/v1beta1/fake",
      "Rev": "069098300ed88876b027bc36c914e19d55cc3695"
    },
    {
      "ImportPath": "k8s.io/client-go/kubernetes/typed/networking/v1",
      "Rev": "069098300ed88876b027bc36c914e19d55cc3695"
    },
    {
      "ImportPath": "k8s.io/client-go/kubernetes/typed/networking/v1/fake",
      "Rev": "069098300ed88876b027bc36c914e19d55cc3695"
    },
    {
      "ImportPath": "k8s.io/client-go/kubernetes/typed/policy/v1beta1",
      "Rev": "069098300ed88876b027bc36c914e19d55cc3695"
    },
    {
      "ImportPath": "k8s.io/client-go/kubernetes/typed/policy/v1beta1/fake",
      "Rev": "069098300ed88876b027bc36c914e19d55cc3695"
    },
    {
      "ImportPath": "k8s.io/client-go/kubernetes/typed/rbac/v1",
      "Rev": "069098300ed88876b027bc36c914e19d55cc3695"
    },
    {
      "ImportPath": "k8s.io/client-go/kubernetes/typed/rbac/v1/fake",
      "Rev": "069098300ed88876b027bc36c914e19d55cc3695"
    },
    {
      "ImportPath": "k8s.io/client-go/kubernetes/typed/rbac/v1alpha1",
      "Rev": "069098300ed88876b027bc36c914e19d55cc3695"
    },
    {
      "ImportPath": "k8s.io/client-go/kubernetes/typed/rbac/v1alpha1/fake",
      "Rev": "069098300ed88876b027bc36c914e19d55cc3695"
    },
    {
      "ImportPath": "k8s.io/client-go/kubernetes/typed/rbac/v1beta1",
      "Rev": "069098300ed88876b027bc36c914e19d55cc3695"
    },
    {
      "ImportPath": "k8s.io/client-go/kubernetes/typed/rbac/v1beta1/fake",
      "Rev": "069098300ed88876b027bc36c914e19d55cc3695"
    },
    {
      "ImportPath": "k8s.io/client-go/kubernetes/typed/scheduling/v1alpha1",
      "Rev": "069098300ed88876b027bc36c914e19d55cc3695"
    },
    {
      "ImportPath": "k8s.io/client-go/kubernetes/typed/scheduling/v1alpha1/fake",
      "Rev": "069098300ed88876b027bc36c914e19d55cc3695"
    },
    {
      "ImportPath": "k8s.io/client-go/kubernetes/typed/settings/v1alpha1",
      "Rev": "069098300ed88876b027bc36c914e19d55cc3695"
    },
    {
      "ImportPath": "k8s.io/client-go/kubernetes/typed/settings/v1alpha1/fake",
      "Rev": "069098300ed88876b027bc36c914e19d55cc3695"
    },
    {
      "ImportPath": "k8s.io/client-go/kubernetes/typed/storage/v1",
      "Rev": "069098300ed88876b027bc36c914e19d55cc3695"
    },
    {
      "ImportPath": "k8s.io/client-go/kubernetes/typed/storage/v1/fake",
      "Rev": "069098300ed88876b027bc36c914e19d55cc3695"
    },
    {
      "ImportPath": "k8s.io/client-go/kubernetes/typed/storage/v1alpha1",
      "Rev": "069098300ed88876b027bc36c914e19d55cc3695"
    },
    {
      "ImportPath": "k8s.io/client-go/kubernetes/typed/storage/v1alpha1/fake",
      "Rev": "069098300ed88876b027bc36c914e19d55cc3695"
    },
    {
      "ImportPath": "k8s.io/client-go/kubernetes/typed/storage/v1beta1",
      "Rev": "069098300ed88876b027bc36c914e19d55cc3695"
    },
    {
      "ImportPath": "k8s.io/client-go/kubernetes/typed/storage/v1beta1/fake",
      "Rev": "069098300ed88876b027bc36c914e19d55cc3695"
    },
    {
      "ImportPath": "k8s.io/client-go/listers/admissionregistration/v1alpha1",
      "Rev": "069098300ed88876b027bc36c914e19d55cc3695"
    },
    {
      "ImportPath": "k8s.io/client-go/listers/admissionregistration/v1beta1",
      "Rev": "069098300ed88876b027bc36c914e19d55cc3695"
    },
    {
      "ImportPath": "k8s.io/client-go/listers/apps/v1",
      "Rev": "069098300ed88876b027bc36c914e19d55cc3695"
    },
    {
      "ImportPath": "k8s.io/client-go/listers/apps/v1beta1",
      "Rev": "069098300ed88876b027bc36c914e19d55cc3695"
    },
    {
      "ImportPath": "k8s.io/client-go/listers/apps/v1beta2",
      "Rev": "069098300ed88876b027bc36c914e19d55cc3695"
    },
    {
      "ImportPath": "k8s.io/client-go/listers/autoscaling/v1",
      "Rev": "069098300ed88876b027bc36c914e19d55cc3695"
    },
    {
      "ImportPath": "k8s.io/client-go/listers/autoscaling/v2beta1",
      "Rev": "069098300ed88876b027bc36c914e19d55cc3695"
    },
    {
      "ImportPath": "k8s.io/client-go/listers/batch/v1",
      "Rev": "069098300ed88876b027bc36c914e19d55cc3695"
    },
    {
      "ImportPath": "k8s.io/client-go/listers/batch/v1beta1",
      "Rev": "069098300ed88876b027bc36c914e19d55cc3695"
    },
    {
      "ImportPath": "k8s.io/client-go/listers/batch/v2alpha1",
      "Rev": "069098300ed88876b027bc36c914e19d55cc3695"
    },
    {
      "ImportPath": "k8s.io/client-go/listers/certificates/v1beta1",
      "Rev": "069098300ed88876b027bc36c914e19d55cc3695"
    },
    {
      "ImportPath": "k8s.io/client-go/listers/core/v1",
      "Rev": "069098300ed88876b027bc36c914e19d55cc3695"
    },
    {
      "ImportPath": "k8s.io/client-go/listers/events/v1beta1",
      "Rev": "069098300ed88876b027bc36c914e19d55cc3695"
    },
    {
      "ImportPath": "k8s.io/client-go/listers/extensions/v1beta1",
      "Rev": "069098300ed88876b027bc36c914e19d55cc3695"
    },
    {
      "ImportPath": "k8s.io/client-go/listers/networking/v1",
      "Rev": "069098300ed88876b027bc36c914e19d55cc3695"
    },
    {
      "ImportPath": "k8s.io/client-go/listers/policy/v1beta1",
      "Rev": "069098300ed88876b027bc36c914e19d55cc3695"
    },
    {
      "ImportPath": "k8s.io/client-go/listers/rbac/v1",
      "Rev": "069098300ed88876b027bc36c914e19d55cc3695"
    },
    {
      "ImportPath": "k8s.io/client-go/listers/rbac/v1alpha1",
      "Rev": "069098300ed88876b027bc36c914e19d55cc3695"
    },
    {
      "ImportPath": "k8s.io/client-go/listers/rbac/v1beta1",
      "Rev": "069098300ed88876b027bc36c914e19d55cc3695"
    },
    {
      "ImportPath": "k8s.io/client-go/listers/scheduling/v1alpha1",
      "Rev": "069098300ed88876b027bc36c914e19d55cc3695"
    },
    {
      "ImportPath": "k8s.io/client-go/listers/settings/v1alpha1",
      "Rev": "069098300ed88876b027bc36c914e19d55cc3695"
    },
    {
      "ImportPath": "k8s.io/client-go/listers/storage/v1",
      "Rev": "069098300ed88876b027bc36c914e19d55cc3695"
    },
    {
      "ImportPath": "k8s.io/client-go/listers/storage/v1alpha1",
      "Rev": "069098300ed88876b027bc36c914e19d55cc3695"
    },
    {
      "ImportPath": "k8s.io/client-go/listers/storage/v1beta1",
      "Rev": "069098300ed88876b027bc36c914e19d55cc3695"
    },
    {
      "ImportPath": "k8s.io/client-go/pkg/version",
      "Rev": "069098300ed88876b027bc36c914e19d55cc3695"
    },
    {
      "ImportPath": "k8s.io/client-go/rest",
      "Rev": "069098300ed88876b027bc36c914e19d55cc3695"
    },
    {
      "ImportPath": "k8s.io/client-go/rest/watch",
      "Rev": "069098300ed88876b027bc36c914e19d55cc3695"
    },
    {
      "ImportPath": "k8s.io/client-go/testing",
      "Rev": "069098300ed88876b027bc36c914e19d55cc3695"
    },
    {
      "ImportPath": "k8s.io/client-go/tools/auth",
      "Rev": "069098300ed88876b027bc36c914e19d55cc3695"
    },
    {
      "ImportPath": "k8s.io/client-go/tools/cache",
      "Rev": "069098300ed88876b027bc36c914e19d55cc3695"
    },
    {
      "ImportPath": "k8s.io/client-go/tools/clientcmd/api",
      "Rev": "069098300ed88876b027bc36c914e19d55cc3695"
    },
    {
      "ImportPath": "k8s.io/client-go/tools/clientcmd/api/latest",
      "Rev": "069098300ed88876b027bc36c914e19d55cc3695"
    },
    {
      "ImportPath": "k8s.io/client-go/tools/clientcmd/api/v1",
      "Rev": "069098300ed88876b027bc36c914e19d55cc3695"
    },
    {
      "ImportPath": "k8s.io/client-go/tools/metrics",
      "Rev": "069098300ed88876b027bc36c914e19d55cc3695"
    },
    {
      "ImportPath": "k8s.io/client-go/tools/pager",
      "Rev": "069098300ed88876b027bc36c914e19d55cc3695"
    },
    {
      "ImportPath": "k8s.io/client-go/tools/reference",
      "Rev": "069098300ed88876b027bc36c914e19d55cc3695"
    },
    {
      "ImportPath": "k8s.io/client-go/transport",
      "Rev": "069098300ed88876b027bc36c914e19d55cc3695"
    },
    {
      "ImportPath": "k8s.io/client-go/util/buffer",
      "Rev": "069098300ed88876b027bc36c914e19d55cc3695"
    },
    {
      "ImportPath": "k8s.io/client-go/util/cert",
      "Rev": "069098300ed88876b027bc36c914e19d55cc3695"
    },
    {
      "ImportPath": "k8s.io/client-go/util/flowcontrol",
      "Rev": "069098300ed88876b027bc36c914e19d55cc3695"
    },
    {
      "ImportPath": "k8s.io/client-go/util/homedir",
      "Rev": "069098300ed88876b027bc36c914e19d55cc3695"
    },
    {
      "ImportPath": "k8s.io/client-go/util/integer",
      "Rev": "069098300ed88876b027bc36c914e19d55cc3695"
    },
    {
      "ImportPath": "k8s.io/kube-openapi/pkg/builder",
      "Rev": "39a7bf85c140f972372c2a0d1ee40adbf0c8bfe1"
    },
    {
      "ImportPath": "k8s.io/kube-openapi/pkg/common",
      "Rev": "39a7bf85c140f972372c2a0d1ee40adbf0c8bfe1"
    },
    {
      "ImportPath": "k8s.io/kube-openapi/pkg/handler",
      "Rev": "39a7bf85c140f972372c2a0d1ee40adbf0c8bfe1"
    },
    {
      "ImportPath": "k8s.io/kube-openapi/pkg/util",
      "Rev": "39a7bf85c140f972372c2a0d1ee40adbf0c8bfe1"
    },
    {
      "ImportPath": "k8s.io/kube-openapi/pkg/util/proto",
      "Rev": "39a7bf85c140f972372c2a0d1ee40adbf0c8bfe1"
    },
    {
      "ImportPath": "k8s.io/client-go/discovery",
      "Rev": "069098300ed88876b027bc36c914e19d55cc3695"
    },
    {
      "ImportPath": "k8s.io/client-go/informers",
      "Rev": "069098300ed88876b027bc36c914e19d55cc3695"
    },
    {
      "ImportPath": "k8s.io/client-go/kubernetes",
      "Rev": "069098300ed88876b027bc36c914e19d55cc3695"
    },
    {
      "ImportPath": "k8s.io/client-go/kubernetes/fake",
      "Rev": "069098300ed88876b027bc36c914e19d55cc3695"
    },
    {
      "ImportPath": "k8s.io/client-go/kubernetes/scheme",
      "Rev": "069098300ed88876b027bc36c914e19d55cc3695"
    },
    {
      "ImportPath": "k8s.io/client-go/kubernetes/typed/authentication/v1beta1",
      "Rev": "069098300ed88876b027bc36c914e19d55cc3695"
    },
    {
      "ImportPath": "k8s.io/client-go/kubernetes/typed/authorization/v1beta1",
      "Rev": "069098300ed88876b027bc36c914e19d55cc3695"
    },
    {
      "ImportPath": "k8s.io/client-go/kubernetes/typed/core/v1",
      "Rev": "069098300ed88876b027bc36c914e19d55cc3695"
    },
    {
      "ImportPath": "k8s.io/client-go/listers/core/v1",
      "Rev": "069098300ed88876b027bc36c914e19d55cc3695"
    },
    {
      "ImportPath": "k8s.io/client-go/rest",
      "Rev": "069098300ed88876b027bc36c914e19d55cc3695"
    },
    {
      "ImportPath": "k8s.io/client-go/testing",
      "Rev": "069098300ed88876b027bc36c914e19d55cc3695"
    },
    {
      "ImportPath": "k8s.io/client-go/tools/cache",
      "Rev": "069098300ed88876b027bc36c914e19d55cc3695"
    },
    {
      "ImportPath": "k8s.io/client-go/tools/clientcmd",
      "Rev": "069098300ed88876b027bc36c914e19d55cc3695"
    },
    {
      "ImportPath": "k8s.io/client-go/tools/clientcmd/api",
      "Rev": "069098300ed88876b027bc36c914e19d55cc3695"
    },
    {
      "ImportPath": "k8s.io/client-go/tools/clientcmd/api/v1",
      "Rev": "069098300ed88876b027bc36c914e19d55cc3695"
    },
    {
      "ImportPath": "k8s.io/client-go/util/cert",
      "Rev": "069098300ed88876b027bc36c914e19d55cc3695"
    },
    {
      "ImportPath": "k8s.io/client-go/util/flowcontrol",
      "Rev": "069098300ed88876b027bc36c914e19d55cc3695"
    }
  ]
=======
	"ImportPath": "k8s.io/apiserver",
	"GoVersion": "go1.9",
	"GodepVersion": "v79",
	"Packages": [
		"./..."
	],
	"Deps": [
		{
			"ImportPath": "bitbucket.org/ww/goautoneg",
			"Rev": "75cd24fc2f2c2a2088577d12123ddee5f54e0675"
		},
		{
			"ImportPath": "github.com/NYTimes/gziphandler",
			"Rev": "56545f4a5d46df9a6648819d1664c3a03a13ffdb"
		},
		{
			"ImportPath": "github.com/PuerkitoBio/purell",
			"Rev": "8a290539e2e8629dbc4e6bad948158f790ec31f4"
		},
		{
			"ImportPath": "github.com/PuerkitoBio/urlesc",
			"Rev": "5bd2802263f21d8788851d5305584c82a5c75d7e"
		},
		{
			"ImportPath": "github.com/beorn7/perks/quantile",
			"Rev": "3ac7bf7a47d159a033b107610db8a1b6575507a4"
		},
		{
			"ImportPath": "github.com/boltdb/bolt",
			"Rev": "583e8937c61f1af6513608ccc75c97b6abdf4ff9"
		},
		{
			"ImportPath": "github.com/coreos/etcd/alarm",
			"Rev": "0520cb9304cb2385f7e72b8bc02d6e4d3257158a"
		},
		{
			"ImportPath": "github.com/coreos/etcd/auth",
			"Rev": "0520cb9304cb2385f7e72b8bc02d6e4d3257158a"
		},
		{
			"ImportPath": "github.com/coreos/etcd/auth/authpb",
			"Rev": "0520cb9304cb2385f7e72b8bc02d6e4d3257158a"
		},
		{
			"ImportPath": "github.com/coreos/etcd/client",
			"Rev": "0520cb9304cb2385f7e72b8bc02d6e4d3257158a"
		},
		{
			"ImportPath": "github.com/coreos/etcd/clientv3",
			"Rev": "0520cb9304cb2385f7e72b8bc02d6e4d3257158a"
		},
		{
			"ImportPath": "github.com/coreos/etcd/compactor",
			"Rev": "0520cb9304cb2385f7e72b8bc02d6e4d3257158a"
		},
		{
			"ImportPath": "github.com/coreos/etcd/discovery",
			"Rev": "0520cb9304cb2385f7e72b8bc02d6e4d3257158a"
		},
		{
			"ImportPath": "github.com/coreos/etcd/error",
			"Rev": "0520cb9304cb2385f7e72b8bc02d6e4d3257158a"
		},
		{
			"ImportPath": "github.com/coreos/etcd/etcdserver",
			"Rev": "0520cb9304cb2385f7e72b8bc02d6e4d3257158a"
		},
		{
			"ImportPath": "github.com/coreos/etcd/etcdserver/api",
			"Rev": "0520cb9304cb2385f7e72b8bc02d6e4d3257158a"
		},
		{
			"ImportPath": "github.com/coreos/etcd/etcdserver/api/v2http",
			"Rev": "0520cb9304cb2385f7e72b8bc02d6e4d3257158a"
		},
		{
			"ImportPath": "github.com/coreos/etcd/etcdserver/api/v2http/httptypes",
			"Rev": "0520cb9304cb2385f7e72b8bc02d6e4d3257158a"
		},
		{
			"ImportPath": "github.com/coreos/etcd/etcdserver/api/v3rpc",
			"Rev": "0520cb9304cb2385f7e72b8bc02d6e4d3257158a"
		},
		{
			"ImportPath": "github.com/coreos/etcd/etcdserver/api/v3rpc/rpctypes",
			"Rev": "0520cb9304cb2385f7e72b8bc02d6e4d3257158a"
		},
		{
			"ImportPath": "github.com/coreos/etcd/etcdserver/auth",
			"Rev": "0520cb9304cb2385f7e72b8bc02d6e4d3257158a"
		},
		{
			"ImportPath": "github.com/coreos/etcd/etcdserver/etcdserverpb",
			"Rev": "0520cb9304cb2385f7e72b8bc02d6e4d3257158a"
		},
		{
			"ImportPath": "github.com/coreos/etcd/etcdserver/membership",
			"Rev": "0520cb9304cb2385f7e72b8bc02d6e4d3257158a"
		},
		{
			"ImportPath": "github.com/coreos/etcd/etcdserver/stats",
			"Rev": "0520cb9304cb2385f7e72b8bc02d6e4d3257158a"
		},
		{
			"ImportPath": "github.com/coreos/etcd/integration",
			"Rev": "0520cb9304cb2385f7e72b8bc02d6e4d3257158a"
		},
		{
			"ImportPath": "github.com/coreos/etcd/lease",
			"Rev": "0520cb9304cb2385f7e72b8bc02d6e4d3257158a"
		},
		{
			"ImportPath": "github.com/coreos/etcd/lease/leasehttp",
			"Rev": "0520cb9304cb2385f7e72b8bc02d6e4d3257158a"
		},
		{
			"ImportPath": "github.com/coreos/etcd/lease/leasepb",
			"Rev": "0520cb9304cb2385f7e72b8bc02d6e4d3257158a"
		},
		{
			"ImportPath": "github.com/coreos/etcd/mvcc",
			"Rev": "0520cb9304cb2385f7e72b8bc02d6e4d3257158a"
		},
		{
			"ImportPath": "github.com/coreos/etcd/mvcc/backend",
			"Rev": "0520cb9304cb2385f7e72b8bc02d6e4d3257158a"
		},
		{
			"ImportPath": "github.com/coreos/etcd/mvcc/mvccpb",
			"Rev": "0520cb9304cb2385f7e72b8bc02d6e4d3257158a"
		},
		{
			"ImportPath": "github.com/coreos/etcd/pkg/adt",
			"Rev": "0520cb9304cb2385f7e72b8bc02d6e4d3257158a"
		},
		{
			"ImportPath": "github.com/coreos/etcd/pkg/contention",
			"Rev": "0520cb9304cb2385f7e72b8bc02d6e4d3257158a"
		},
		{
			"ImportPath": "github.com/coreos/etcd/pkg/cpuutil",
			"Rev": "0520cb9304cb2385f7e72b8bc02d6e4d3257158a"
		},
		{
			"ImportPath": "github.com/coreos/etcd/pkg/crc",
			"Rev": "0520cb9304cb2385f7e72b8bc02d6e4d3257158a"
		},
		{
			"ImportPath": "github.com/coreos/etcd/pkg/fileutil",
			"Rev": "0520cb9304cb2385f7e72b8bc02d6e4d3257158a"
		},
		{
			"ImportPath": "github.com/coreos/etcd/pkg/httputil",
			"Rev": "0520cb9304cb2385f7e72b8bc02d6e4d3257158a"
		},
		{
			"ImportPath": "github.com/coreos/etcd/pkg/idutil",
			"Rev": "0520cb9304cb2385f7e72b8bc02d6e4d3257158a"
		},
		{
			"ImportPath": "github.com/coreos/etcd/pkg/ioutil",
			"Rev": "0520cb9304cb2385f7e72b8bc02d6e4d3257158a"
		},
		{
			"ImportPath": "github.com/coreos/etcd/pkg/logutil",
			"Rev": "0520cb9304cb2385f7e72b8bc02d6e4d3257158a"
		},
		{
			"ImportPath": "github.com/coreos/etcd/pkg/monotime",
			"Rev": "0520cb9304cb2385f7e72b8bc02d6e4d3257158a"
		},
		{
			"ImportPath": "github.com/coreos/etcd/pkg/netutil",
			"Rev": "0520cb9304cb2385f7e72b8bc02d6e4d3257158a"
		},
		{
			"ImportPath": "github.com/coreos/etcd/pkg/pathutil",
			"Rev": "0520cb9304cb2385f7e72b8bc02d6e4d3257158a"
		},
		{
			"ImportPath": "github.com/coreos/etcd/pkg/pbutil",
			"Rev": "0520cb9304cb2385f7e72b8bc02d6e4d3257158a"
		},
		{
			"ImportPath": "github.com/coreos/etcd/pkg/runtime",
			"Rev": "0520cb9304cb2385f7e72b8bc02d6e4d3257158a"
		},
		{
			"ImportPath": "github.com/coreos/etcd/pkg/schedule",
			"Rev": "0520cb9304cb2385f7e72b8bc02d6e4d3257158a"
		},
		{
			"ImportPath": "github.com/coreos/etcd/pkg/testutil",
			"Rev": "0520cb9304cb2385f7e72b8bc02d6e4d3257158a"
		},
		{
			"ImportPath": "github.com/coreos/etcd/pkg/tlsutil",
			"Rev": "0520cb9304cb2385f7e72b8bc02d6e4d3257158a"
		},
		{
			"ImportPath": "github.com/coreos/etcd/pkg/transport",
			"Rev": "0520cb9304cb2385f7e72b8bc02d6e4d3257158a"
		},
		{
			"ImportPath": "github.com/coreos/etcd/pkg/types",
			"Rev": "0520cb9304cb2385f7e72b8bc02d6e4d3257158a"
		},
		{
			"ImportPath": "github.com/coreos/etcd/pkg/wait",
			"Rev": "0520cb9304cb2385f7e72b8bc02d6e4d3257158a"
		},
		{
			"ImportPath": "github.com/coreos/etcd/proxy/grpcproxy",
			"Rev": "0520cb9304cb2385f7e72b8bc02d6e4d3257158a"
		},
		{
			"ImportPath": "github.com/coreos/etcd/proxy/grpcproxy/cache",
			"Rev": "0520cb9304cb2385f7e72b8bc02d6e4d3257158a"
		},
		{
			"ImportPath": "github.com/coreos/etcd/raft",
			"Rev": "0520cb9304cb2385f7e72b8bc02d6e4d3257158a"
		},
		{
			"ImportPath": "github.com/coreos/etcd/raft/raftpb",
			"Rev": "0520cb9304cb2385f7e72b8bc02d6e4d3257158a"
		},
		{
			"ImportPath": "github.com/coreos/etcd/rafthttp",
			"Rev": "0520cb9304cb2385f7e72b8bc02d6e4d3257158a"
		},
		{
			"ImportPath": "github.com/coreos/etcd/snap",
			"Rev": "0520cb9304cb2385f7e72b8bc02d6e4d3257158a"
		},
		{
			"ImportPath": "github.com/coreos/etcd/snap/snappb",
			"Rev": "0520cb9304cb2385f7e72b8bc02d6e4d3257158a"
		},
		{
			"ImportPath": "github.com/coreos/etcd/store",
			"Rev": "0520cb9304cb2385f7e72b8bc02d6e4d3257158a"
		},
		{
			"ImportPath": "github.com/coreos/etcd/version",
			"Rev": "0520cb9304cb2385f7e72b8bc02d6e4d3257158a"
		},
		{
			"ImportPath": "github.com/coreos/etcd/wal",
			"Rev": "0520cb9304cb2385f7e72b8bc02d6e4d3257158a"
		},
		{
			"ImportPath": "github.com/coreos/etcd/wal/walpb",
			"Rev": "0520cb9304cb2385f7e72b8bc02d6e4d3257158a"
		},
		{
			"ImportPath": "github.com/coreos/go-oidc/http",
			"Rev": "a4973d9a4225417aecf5d450a9522f00c1f7130f"
		},
		{
			"ImportPath": "github.com/coreos/go-oidc/jose",
			"Rev": "a4973d9a4225417aecf5d450a9522f00c1f7130f"
		},
		{
			"ImportPath": "github.com/coreos/go-oidc/key",
			"Rev": "a4973d9a4225417aecf5d450a9522f00c1f7130f"
		},
		{
			"ImportPath": "github.com/coreos/go-oidc/oauth2",
			"Rev": "a4973d9a4225417aecf5d450a9522f00c1f7130f"
		},
		{
			"ImportPath": "github.com/coreos/go-oidc/oidc",
			"Rev": "a4973d9a4225417aecf5d450a9522f00c1f7130f"
		},
		{
			"ImportPath": "github.com/coreos/go-semver/semver",
			"Rev": "568e959cd89871e61434c1143528d9162da89ef2"
		},
		{
			"ImportPath": "github.com/coreos/go-systemd/daemon",
			"Rev": "48702e0da86bd25e76cfef347e2adeb434a0d0a6"
		},
		{
			"ImportPath": "github.com/coreos/go-systemd/journal",
			"Rev": "48702e0da86bd25e76cfef347e2adeb434a0d0a6"
		},
		{
			"ImportPath": "github.com/coreos/pkg/capnslog",
			"Rev": "fa29b1d70f0beaddd4c7021607cc3c3be8ce94b8"
		},
		{
			"ImportPath": "github.com/coreos/pkg/health",
			"Rev": "fa29b1d70f0beaddd4c7021607cc3c3be8ce94b8"
		},
		{
			"ImportPath": "github.com/coreos/pkg/httputil",
			"Rev": "fa29b1d70f0beaddd4c7021607cc3c3be8ce94b8"
		},
		{
			"ImportPath": "github.com/coreos/pkg/timeutil",
			"Rev": "fa29b1d70f0beaddd4c7021607cc3c3be8ce94b8"
		},
		{
			"ImportPath": "github.com/davecgh/go-spew/spew",
			"Rev": "782f4967f2dc4564575ca782fe2d04090b5faca8"
		},
		{
			"ImportPath": "github.com/elazarl/go-bindata-assetfs",
			"Rev": "3dcc96556217539f50599357fb481ac0dc7439b9"
		},
		{
			"ImportPath": "github.com/emicklei/go-restful",
			"Rev": "ff4f55a206334ef123e4f79bbf348980da81ca46"
		},
		{
			"ImportPath": "github.com/emicklei/go-restful-swagger12",
			"Rev": "dcef7f55730566d41eae5db10e7d6981829720f6"
		},
		{
			"ImportPath": "github.com/emicklei/go-restful/log",
			"Rev": "ff4f55a206334ef123e4f79bbf348980da81ca46"
		},
		{
			"ImportPath": "github.com/evanphx/json-patch",
			"Rev": "944e07253867aacae43c04b2e6a239005443f33a"
		},
		{
			"ImportPath": "github.com/ghodss/yaml",
			"Rev": "73d445a93680fa1a78ae23a5839bad48f32ba1ee"
		},
		{
			"ImportPath": "github.com/go-openapi/jsonpointer",
			"Rev": "46af16f9f7b149af66e5d1bd010e3574dc06de98"
		},
		{
			"ImportPath": "github.com/go-openapi/jsonreference",
			"Rev": "13c6e3589ad90f49bd3e3bbe2c2cb3d7a4142272"
		},
		{
			"ImportPath": "github.com/go-openapi/spec",
			"Rev": "7abd5745472fff5eb3685386d5fb8bf38683154d"
		},
		{
			"ImportPath": "github.com/go-openapi/swag",
			"Rev": "f3f9494671f93fcff853e3c6e9e948b3eb71e590"
		},
		{
			"ImportPath": "github.com/gogo/protobuf/proto",
			"Rev": "c0656edd0d9eab7c66d1eb0c568f9039345796f7"
		},
		{
			"ImportPath": "github.com/gogo/protobuf/sortkeys",
			"Rev": "c0656edd0d9eab7c66d1eb0c568f9039345796f7"
		},
		{
			"ImportPath": "github.com/golang/glog",
			"Rev": "44145f04b68cf362d9c4df2182967c2275eaefed"
		},
		{
			"ImportPath": "github.com/golang/protobuf/jsonpb",
			"Rev": "1643683e1b54a9e88ad26d98f81400c8c9d9f4f9"
		},
		{
			"ImportPath": "github.com/golang/protobuf/proto",
			"Rev": "1643683e1b54a9e88ad26d98f81400c8c9d9f4f9"
		},
		{
			"ImportPath": "github.com/golang/protobuf/ptypes",
			"Rev": "1643683e1b54a9e88ad26d98f81400c8c9d9f4f9"
		},
		{
			"ImportPath": "github.com/golang/protobuf/ptypes/any",
			"Rev": "1643683e1b54a9e88ad26d98f81400c8c9d9f4f9"
		},
		{
			"ImportPath": "github.com/golang/protobuf/ptypes/duration",
			"Rev": "1643683e1b54a9e88ad26d98f81400c8c9d9f4f9"
		},
		{
			"ImportPath": "github.com/golang/protobuf/ptypes/struct",
			"Rev": "1643683e1b54a9e88ad26d98f81400c8c9d9f4f9"
		},
		{
			"ImportPath": "github.com/golang/protobuf/ptypes/timestamp",
			"Rev": "1643683e1b54a9e88ad26d98f81400c8c9d9f4f9"
		},
		{
			"ImportPath": "github.com/google/btree",
			"Rev": "7d79101e329e5a3adf994758c578dab82b90c017"
		},
		{
			"ImportPath": "github.com/google/gofuzz",
			"Rev": "44d81051d367757e1c7c6a5a86423ece9afcf63c"
		},
		{
			"ImportPath": "github.com/googleapis/gnostic/OpenAPIv2",
			"Rev": "0c5108395e2debce0d731cf0287ddf7242066aba"
		},
		{
			"ImportPath": "github.com/googleapis/gnostic/compiler",
			"Rev": "0c5108395e2debce0d731cf0287ddf7242066aba"
		},
		{
			"ImportPath": "github.com/googleapis/gnostic/extensions",
			"Rev": "0c5108395e2debce0d731cf0287ddf7242066aba"
		},
		{
			"ImportPath": "github.com/gophercloud/gophercloud",
			"Rev": "8183543f90d1aef267a5ecc209f2e0715b355acb"
		},
		{
			"ImportPath": "github.com/gophercloud/gophercloud/openstack",
			"Rev": "8183543f90d1aef267a5ecc209f2e0715b355acb"
		},
		{
			"ImportPath": "github.com/gophercloud/gophercloud/openstack/identity/v2/tenants",
			"Rev": "8183543f90d1aef267a5ecc209f2e0715b355acb"
		},
		{
			"ImportPath": "github.com/gophercloud/gophercloud/openstack/identity/v2/tokens",
			"Rev": "8183543f90d1aef267a5ecc209f2e0715b355acb"
		},
		{
			"ImportPath": "github.com/gophercloud/gophercloud/openstack/identity/v3/tokens",
			"Rev": "8183543f90d1aef267a5ecc209f2e0715b355acb"
		},
		{
			"ImportPath": "github.com/gophercloud/gophercloud/openstack/utils",
			"Rev": "8183543f90d1aef267a5ecc209f2e0715b355acb"
		},
		{
			"ImportPath": "github.com/gophercloud/gophercloud/pagination",
			"Rev": "8183543f90d1aef267a5ecc209f2e0715b355acb"
		},
		{
			"ImportPath": "github.com/gregjones/httpcache",
			"Rev": "787624de3eb7bd915c329cba748687a3b22666a6"
		},
		{
			"ImportPath": "github.com/gregjones/httpcache/diskcache",
			"Rev": "787624de3eb7bd915c329cba748687a3b22666a6"
		},
		{
			"ImportPath": "github.com/grpc-ecosystem/go-grpc-prometheus",
			"Rev": "2500245aa6110c562d17020fb31a2c133d737799"
		},
		{
			"ImportPath": "github.com/grpc-ecosystem/grpc-gateway/runtime",
			"Rev": "84398b94e188ee336f307779b57b3aa91af7063c"
		},
		{
			"ImportPath": "github.com/grpc-ecosystem/grpc-gateway/runtime/internal",
			"Rev": "84398b94e188ee336f307779b57b3aa91af7063c"
		},
		{
			"ImportPath": "github.com/grpc-ecosystem/grpc-gateway/utilities",
			"Rev": "84398b94e188ee336f307779b57b3aa91af7063c"
		},
		{
			"ImportPath": "github.com/hashicorp/golang-lru",
			"Rev": "a0d98a5f288019575c6d1f4bb1573fef2d1fcdc4"
		},
		{
			"ImportPath": "github.com/hashicorp/golang-lru/simplelru",
			"Rev": "a0d98a5f288019575c6d1f4bb1573fef2d1fcdc4"
		},
		{
			"ImportPath": "github.com/howeyc/gopass",
			"Rev": "bf9dde6d0d2c004a008c27aaee91170c786f6db8"
		},
		{
			"ImportPath": "github.com/imdario/mergo",
			"Rev": "6633656539c1639d9d78127b7d47c622b5d7b6dc"
		},
		{
			"ImportPath": "github.com/jonboulle/clockwork",
			"Rev": "72f9bd7c4e0c2a40055ab3d0f09654f730cce982"
		},
		{
			"ImportPath": "github.com/json-iterator/go",
			"Rev": "36b14963da70d11297d313183d7e6388c8510e1e"
		},
		{
			"ImportPath": "github.com/juju/ratelimit",
			"Rev": "5b9ff866471762aa2ab2dced63c9fb6f53921342"
		},
		{
			"ImportPath": "github.com/karlseguin/ccache",
			"Rev": "3ba9789cfd2cb7b4fb4657efc994cc1c599a648c"
		},
		{
			"ImportPath": "github.com/mailru/easyjson/buffer",
			"Rev": "2f5df55504ebc322e4d52d34df6a1f5b503bf26d"
		},
		{
			"ImportPath": "github.com/mailru/easyjson/jlexer",
			"Rev": "2f5df55504ebc322e4d52d34df6a1f5b503bf26d"
		},
		{
			"ImportPath": "github.com/mailru/easyjson/jwriter",
			"Rev": "2f5df55504ebc322e4d52d34df6a1f5b503bf26d"
		},
		{
			"ImportPath": "github.com/matttproud/golang_protobuf_extensions/pbutil",
			"Rev": "fc2b8d3a73c4867e51861bbdd5ae3c1f0869dd6a"
		},
		{
			"ImportPath": "github.com/mxk/go-flowrate/flowrate",
			"Rev": "cca7078d478f8520f85629ad7c68962d31ed7682"
		},
		{
			"ImportPath": "github.com/pborman/uuid",
			"Rev": "ca53cad383cad2479bbba7f7a1a05797ec1386e4"
		},
		{
			"ImportPath": "github.com/peterbourgon/diskv",
			"Rev": "5f041e8faa004a95c88a202771f4cc3e991971e6"
		},
		{
			"ImportPath": "github.com/pmezard/go-difflib/difflib",
			"Rev": "d8ed2627bdf02c080bf22230dbb337003b7aba2d"
		},
		{
			"ImportPath": "github.com/prometheus/client_golang/prometheus",
			"Rev": "e7e903064f5e9eb5da98208bae10b475d4db0f8c"
		},
		{
			"ImportPath": "github.com/prometheus/client_model/go",
			"Rev": "fa8ad6fec33561be4280a8f0514318c79d7f6cb6"
		},
		{
			"ImportPath": "github.com/prometheus/common/expfmt",
			"Rev": "13ba4ddd0caa9c28ca7b7bffe1dfa9ed8d5ef207"
		},
		{
			"ImportPath": "github.com/prometheus/common/internal/bitbucket.org/ww/goautoneg",
			"Rev": "13ba4ddd0caa9c28ca7b7bffe1dfa9ed8d5ef207"
		},
		{
			"ImportPath": "github.com/prometheus/common/model",
			"Rev": "13ba4ddd0caa9c28ca7b7bffe1dfa9ed8d5ef207"
		},
		{
			"ImportPath": "github.com/prometheus/procfs",
			"Rev": "65c1f6f8f0fc1e2185eb9863a3bc751496404259"
		},
		{
			"ImportPath": "github.com/prometheus/procfs/xfs",
			"Rev": "65c1f6f8f0fc1e2185eb9863a3bc751496404259"
		},
		{
			"ImportPath": "github.com/spf13/pflag",
			"Rev": "9ff6c6923cfffbcd502984b8e0c80539a94968b7"
		},
		{
			"ImportPath": "github.com/stretchr/testify/assert",
			"Rev": "f6abca593680b2315d2075e0f5e2a9751e3f431a"
		},
		{
			"ImportPath": "github.com/stretchr/testify/require",
			"Rev": "f6abca593680b2315d2075e0f5e2a9751e3f431a"
		},
		{
			"ImportPath": "github.com/ugorji/go/codec",
			"Rev": "ded73eae5db7e7a0ef6f55aace87a2873c5d2b74"
		},
		{
			"ImportPath": "github.com/xiang90/probing",
			"Rev": "07dd2e8dfe18522e9c447ba95f2fe95262f63bb2"
		},
		{
			"ImportPath": "golang.org/x/crypto/bcrypt",
			"Rev": "81e90905daefcd6fd217b62423c0908922eadb30"
		},
		{
			"ImportPath": "golang.org/x/crypto/blowfish",
			"Rev": "81e90905daefcd6fd217b62423c0908922eadb30"
		},
		{
			"ImportPath": "golang.org/x/crypto/nacl/secretbox",
			"Rev": "81e90905daefcd6fd217b62423c0908922eadb30"
		},
		{
			"ImportPath": "golang.org/x/crypto/poly1305",
			"Rev": "81e90905daefcd6fd217b62423c0908922eadb30"
		},
		{
			"ImportPath": "golang.org/x/crypto/salsa20/salsa",
			"Rev": "81e90905daefcd6fd217b62423c0908922eadb30"
		},
		{
			"ImportPath": "golang.org/x/crypto/ssh/terminal",
			"Rev": "81e90905daefcd6fd217b62423c0908922eadb30"
		},
		{
			"ImportPath": "golang.org/x/net/context",
			"Rev": "1c05540f6879653db88113bc4a2b70aec4bd491f"
		},
		{
			"ImportPath": "golang.org/x/net/html",
			"Rev": "1c05540f6879653db88113bc4a2b70aec4bd491f"
		},
		{
			"ImportPath": "golang.org/x/net/html/atom",
			"Rev": "1c05540f6879653db88113bc4a2b70aec4bd491f"
		},
		{
			"ImportPath": "golang.org/x/net/http2",
			"Rev": "1c05540f6879653db88113bc4a2b70aec4bd491f"
		},
		{
			"ImportPath": "golang.org/x/net/http2/hpack",
			"Rev": "1c05540f6879653db88113bc4a2b70aec4bd491f"
		},
		{
			"ImportPath": "golang.org/x/net/idna",
			"Rev": "1c05540f6879653db88113bc4a2b70aec4bd491f"
		},
		{
			"ImportPath": "golang.org/x/net/internal/timeseries",
			"Rev": "1c05540f6879653db88113bc4a2b70aec4bd491f"
		},
		{
			"ImportPath": "golang.org/x/net/lex/httplex",
			"Rev": "1c05540f6879653db88113bc4a2b70aec4bd491f"
		},
		{
			"ImportPath": "golang.org/x/net/trace",
			"Rev": "1c05540f6879653db88113bc4a2b70aec4bd491f"
		},
		{
			"ImportPath": "golang.org/x/net/websocket",
			"Rev": "1c05540f6879653db88113bc4a2b70aec4bd491f"
		},
		{
			"ImportPath": "golang.org/x/sys/unix",
			"Rev": "95c6576299259db960f6c5b9b69ea52422860fce"
		},
		{
			"ImportPath": "golang.org/x/sys/windows",
			"Rev": "95c6576299259db960f6c5b9b69ea52422860fce"
		},
		{
			"ImportPath": "golang.org/x/text/cases",
			"Rev": "b19bf474d317b857955b12035d2c5acb57ce8b01"
		},
		{
			"ImportPath": "golang.org/x/text/internal",
			"Rev": "b19bf474d317b857955b12035d2c5acb57ce8b01"
		},
		{
			"ImportPath": "golang.org/x/text/internal/tag",
			"Rev": "b19bf474d317b857955b12035d2c5acb57ce8b01"
		},
		{
			"ImportPath": "golang.org/x/text/language",
			"Rev": "b19bf474d317b857955b12035d2c5acb57ce8b01"
		},
		{
			"ImportPath": "golang.org/x/text/runes",
			"Rev": "b19bf474d317b857955b12035d2c5acb57ce8b01"
		},
		{
			"ImportPath": "golang.org/x/text/secure/bidirule",
			"Rev": "b19bf474d317b857955b12035d2c5acb57ce8b01"
		},
		{
			"ImportPath": "golang.org/x/text/secure/precis",
			"Rev": "b19bf474d317b857955b12035d2c5acb57ce8b01"
		},
		{
			"ImportPath": "golang.org/x/text/transform",
			"Rev": "b19bf474d317b857955b12035d2c5acb57ce8b01"
		},
		{
			"ImportPath": "golang.org/x/text/unicode/bidi",
			"Rev": "b19bf474d317b857955b12035d2c5acb57ce8b01"
		},
		{
			"ImportPath": "golang.org/x/text/unicode/norm",
			"Rev": "b19bf474d317b857955b12035d2c5acb57ce8b01"
		},
		{
			"ImportPath": "golang.org/x/text/width",
			"Rev": "b19bf474d317b857955b12035d2c5acb57ce8b01"
		},
		{
			"ImportPath": "golang.org/x/time/rate",
			"Rev": "f51c12702a4d776e4c1fa9b0fabab841babae631"
		},
		{
			"ImportPath": "google.golang.org/genproto/googleapis/rpc/status",
			"Rev": "09f6ed296fc66555a25fe4ce95173148778dfa85"
		},
		{
			"ImportPath": "google.golang.org/grpc",
			"Rev": "d2e1b51f33ff8c5e4a15560ff049d200e83726c5"
		},
		{
			"ImportPath": "google.golang.org/grpc/codes",
			"Rev": "d2e1b51f33ff8c5e4a15560ff049d200e83726c5"
		},
		{
			"ImportPath": "google.golang.org/grpc/credentials",
			"Rev": "d2e1b51f33ff8c5e4a15560ff049d200e83726c5"
		},
		{
			"ImportPath": "google.golang.org/grpc/grpclb/grpc_lb_v1",
			"Rev": "d2e1b51f33ff8c5e4a15560ff049d200e83726c5"
		},
		{
			"ImportPath": "google.golang.org/grpc/grpclog",
			"Rev": "d2e1b51f33ff8c5e4a15560ff049d200e83726c5"
		},
		{
			"ImportPath": "google.golang.org/grpc/internal",
			"Rev": "d2e1b51f33ff8c5e4a15560ff049d200e83726c5"
		},
		{
			"ImportPath": "google.golang.org/grpc/keepalive",
			"Rev": "d2e1b51f33ff8c5e4a15560ff049d200e83726c5"
		},
		{
			"ImportPath": "google.golang.org/grpc/metadata",
			"Rev": "d2e1b51f33ff8c5e4a15560ff049d200e83726c5"
		},
		{
			"ImportPath": "google.golang.org/grpc/naming",
			"Rev": "d2e1b51f33ff8c5e4a15560ff049d200e83726c5"
		},
		{
			"ImportPath": "google.golang.org/grpc/peer",
			"Rev": "d2e1b51f33ff8c5e4a15560ff049d200e83726c5"
		},
		{
			"ImportPath": "google.golang.org/grpc/stats",
			"Rev": "d2e1b51f33ff8c5e4a15560ff049d200e83726c5"
		},
		{
			"ImportPath": "google.golang.org/grpc/status",
			"Rev": "d2e1b51f33ff8c5e4a15560ff049d200e83726c5"
		},
		{
			"ImportPath": "google.golang.org/grpc/tap",
			"Rev": "d2e1b51f33ff8c5e4a15560ff049d200e83726c5"
		},
		{
			"ImportPath": "google.golang.org/grpc/transport",
			"Rev": "d2e1b51f33ff8c5e4a15560ff049d200e83726c5"
		},
		{
			"ImportPath": "gopkg.in/inf.v0",
			"Rev": "3887ee99ecf07df5b447e9b00d9c0b2adaa9f3e4"
		},
		{
			"ImportPath": "gopkg.in/natefinch/lumberjack.v2",
			"Rev": "20b71e5b60d756d3d2f80def009790325acc2b23"
		},
		{
			"ImportPath": "gopkg.in/yaml.v2",
			"Rev": "53feefa2559fb8dfa8d81baad31be332c97d6c77"
		},
		{
			"ImportPath": "k8s.io/api/admission/v1beta1",
			"Rev": "168091b7c0f030ab2b7a9fc734598880a116c6b8"
		},
		{
			"ImportPath": "k8s.io/api/admissionregistration/v1alpha1",
			"Rev": "168091b7c0f030ab2b7a9fc734598880a116c6b8"
		},
		{
			"ImportPath": "k8s.io/api/admissionregistration/v1beta1",
			"Rev": "168091b7c0f030ab2b7a9fc734598880a116c6b8"
		},
		{
			"ImportPath": "k8s.io/api/apps/v1",
			"Rev": "168091b7c0f030ab2b7a9fc734598880a116c6b8"
		},
		{
			"ImportPath": "k8s.io/api/apps/v1beta1",
			"Rev": "168091b7c0f030ab2b7a9fc734598880a116c6b8"
		},
		{
			"ImportPath": "k8s.io/api/apps/v1beta2",
			"Rev": "168091b7c0f030ab2b7a9fc734598880a116c6b8"
		},
		{
			"ImportPath": "k8s.io/api/authentication/v1",
			"Rev": "168091b7c0f030ab2b7a9fc734598880a116c6b8"
		},
		{
			"ImportPath": "k8s.io/api/authentication/v1beta1",
			"Rev": "168091b7c0f030ab2b7a9fc734598880a116c6b8"
		},
		{
			"ImportPath": "k8s.io/api/authorization/v1",
			"Rev": "168091b7c0f030ab2b7a9fc734598880a116c6b8"
		},
		{
			"ImportPath": "k8s.io/api/authorization/v1beta1",
			"Rev": "168091b7c0f030ab2b7a9fc734598880a116c6b8"
		},
		{
			"ImportPath": "k8s.io/api/autoscaling/v1",
			"Rev": "168091b7c0f030ab2b7a9fc734598880a116c6b8"
		},
		{
			"ImportPath": "k8s.io/api/autoscaling/v2beta1",
			"Rev": "168091b7c0f030ab2b7a9fc734598880a116c6b8"
		},
		{
			"ImportPath": "k8s.io/api/batch/v1",
			"Rev": "168091b7c0f030ab2b7a9fc734598880a116c6b8"
		},
		{
			"ImportPath": "k8s.io/api/batch/v1beta1",
			"Rev": "168091b7c0f030ab2b7a9fc734598880a116c6b8"
		},
		{
			"ImportPath": "k8s.io/api/batch/v2alpha1",
			"Rev": "168091b7c0f030ab2b7a9fc734598880a116c6b8"
		},
		{
			"ImportPath": "k8s.io/api/certificates/v1beta1",
			"Rev": "168091b7c0f030ab2b7a9fc734598880a116c6b8"
		},
		{
			"ImportPath": "k8s.io/api/core/v1",
			"Rev": "168091b7c0f030ab2b7a9fc734598880a116c6b8"
		},
		{
			"ImportPath": "k8s.io/api/events/v1beta1",
			"Rev": "168091b7c0f030ab2b7a9fc734598880a116c6b8"
		},
		{
			"ImportPath": "k8s.io/api/extensions/v1beta1",
			"Rev": "168091b7c0f030ab2b7a9fc734598880a116c6b8"
		},
		{
			"ImportPath": "k8s.io/api/networking/v1",
			"Rev": "168091b7c0f030ab2b7a9fc734598880a116c6b8"
		},
		{
			"ImportPath": "k8s.io/api/policy/v1beta1",
			"Rev": "168091b7c0f030ab2b7a9fc734598880a116c6b8"
		},
		{
			"ImportPath": "k8s.io/api/rbac/v1",
			"Rev": "168091b7c0f030ab2b7a9fc734598880a116c6b8"
		},
		{
			"ImportPath": "k8s.io/api/rbac/v1alpha1",
			"Rev": "168091b7c0f030ab2b7a9fc734598880a116c6b8"
		},
		{
			"ImportPath": "k8s.io/api/rbac/v1beta1",
			"Rev": "168091b7c0f030ab2b7a9fc734598880a116c6b8"
		},
		{
			"ImportPath": "k8s.io/api/scheduling/v1alpha1",
			"Rev": "168091b7c0f030ab2b7a9fc734598880a116c6b8"
		},
		{
			"ImportPath": "k8s.io/api/settings/v1alpha1",
			"Rev": "168091b7c0f030ab2b7a9fc734598880a116c6b8"
		},
		{
			"ImportPath": "k8s.io/api/storage/v1",
			"Rev": "168091b7c0f030ab2b7a9fc734598880a116c6b8"
		},
		{
			"ImportPath": "k8s.io/api/storage/v1alpha1",
			"Rev": "168091b7c0f030ab2b7a9fc734598880a116c6b8"
		},
		{
			"ImportPath": "k8s.io/api/storage/v1beta1",
			"Rev": "168091b7c0f030ab2b7a9fc734598880a116c6b8"
		},
		{
			"ImportPath": "k8s.io/apimachinery/pkg/api/equality",
			"Rev": "a04e753f5223cf882db01ac64212682ea28767b4"
		},
		{
			"ImportPath": "k8s.io/apimachinery/pkg/api/errors",
			"Rev": "a04e753f5223cf882db01ac64212682ea28767b4"
		},
		{
			"ImportPath": "k8s.io/apimachinery/pkg/api/meta",
			"Rev": "a04e753f5223cf882db01ac64212682ea28767b4"
		},
		{
			"ImportPath": "k8s.io/apimachinery/pkg/api/resource",
			"Rev": "a04e753f5223cf882db01ac64212682ea28767b4"
		},
		{
			"ImportPath": "k8s.io/apimachinery/pkg/api/testing",
			"Rev": "a04e753f5223cf882db01ac64212682ea28767b4"
		},
		{
			"ImportPath": "k8s.io/apimachinery/pkg/api/testing/fuzzer",
			"Rev": "a04e753f5223cf882db01ac64212682ea28767b4"
		},
		{
			"ImportPath": "k8s.io/apimachinery/pkg/api/testing/roundtrip",
			"Rev": "a04e753f5223cf882db01ac64212682ea28767b4"
		},
		{
			"ImportPath": "k8s.io/apimachinery/pkg/api/validation",
			"Rev": "a04e753f5223cf882db01ac64212682ea28767b4"
		},
		{
			"ImportPath": "k8s.io/apimachinery/pkg/api/validation/path",
			"Rev": "a04e753f5223cf882db01ac64212682ea28767b4"
		},
		{
			"ImportPath": "k8s.io/apimachinery/pkg/apimachinery",
			"Rev": "a04e753f5223cf882db01ac64212682ea28767b4"
		},
		{
			"ImportPath": "k8s.io/apimachinery/pkg/apimachinery/announced",
			"Rev": "a04e753f5223cf882db01ac64212682ea28767b4"
		},
		{
			"ImportPath": "k8s.io/apimachinery/pkg/apimachinery/registered",
			"Rev": "a04e753f5223cf882db01ac64212682ea28767b4"
		},
		{
			"ImportPath": "k8s.io/apimachinery/pkg/apis/meta/fuzzer",
			"Rev": "a04e753f5223cf882db01ac64212682ea28767b4"
		},
		{
			"ImportPath": "k8s.io/apimachinery/pkg/apis/meta/internalversion",
			"Rev": "a04e753f5223cf882db01ac64212682ea28767b4"
		},
		{
			"ImportPath": "k8s.io/apimachinery/pkg/apis/meta/v1",
			"Rev": "a04e753f5223cf882db01ac64212682ea28767b4"
		},
		{
			"ImportPath": "k8s.io/apimachinery/pkg/apis/meta/v1/unstructured",
			"Rev": "a04e753f5223cf882db01ac64212682ea28767b4"
		},
		{
			"ImportPath": "k8s.io/apimachinery/pkg/apis/meta/v1/validation",
			"Rev": "a04e753f5223cf882db01ac64212682ea28767b4"
		},
		{
			"ImportPath": "k8s.io/apimachinery/pkg/apis/meta/v1alpha1",
			"Rev": "a04e753f5223cf882db01ac64212682ea28767b4"
		},
		{
			"ImportPath": "k8s.io/apimachinery/pkg/conversion",
			"Rev": "a04e753f5223cf882db01ac64212682ea28767b4"
		},
		{
			"ImportPath": "k8s.io/apimachinery/pkg/conversion/queryparams",
			"Rev": "a04e753f5223cf882db01ac64212682ea28767b4"
		},
		{
			"ImportPath": "k8s.io/apimachinery/pkg/fields",
			"Rev": "a04e753f5223cf882db01ac64212682ea28767b4"
		},
		{
			"ImportPath": "k8s.io/apimachinery/pkg/labels",
			"Rev": "a04e753f5223cf882db01ac64212682ea28767b4"
		},
		{
			"ImportPath": "k8s.io/apimachinery/pkg/runtime",
			"Rev": "a04e753f5223cf882db01ac64212682ea28767b4"
		},
		{
			"ImportPath": "k8s.io/apimachinery/pkg/runtime/schema",
			"Rev": "a04e753f5223cf882db01ac64212682ea28767b4"
		},
		{
			"ImportPath": "k8s.io/apimachinery/pkg/runtime/serializer",
			"Rev": "a04e753f5223cf882db01ac64212682ea28767b4"
		},
		{
			"ImportPath": "k8s.io/apimachinery/pkg/runtime/serializer/json",
			"Rev": "a04e753f5223cf882db01ac64212682ea28767b4"
		},
		{
			"ImportPath": "k8s.io/apimachinery/pkg/runtime/serializer/protobuf",
			"Rev": "a04e753f5223cf882db01ac64212682ea28767b4"
		},
		{
			"ImportPath": "k8s.io/apimachinery/pkg/runtime/serializer/recognizer",
			"Rev": "a04e753f5223cf882db01ac64212682ea28767b4"
		},
		{
			"ImportPath": "k8s.io/apimachinery/pkg/runtime/serializer/streaming",
			"Rev": "a04e753f5223cf882db01ac64212682ea28767b4"
		},
		{
			"ImportPath": "k8s.io/apimachinery/pkg/runtime/serializer/versioning",
			"Rev": "a04e753f5223cf882db01ac64212682ea28767b4"
		},
		{
			"ImportPath": "k8s.io/apimachinery/pkg/selection",
			"Rev": "a04e753f5223cf882db01ac64212682ea28767b4"
		},
		{
			"ImportPath": "k8s.io/apimachinery/pkg/types",
			"Rev": "a04e753f5223cf882db01ac64212682ea28767b4"
		},
		{
			"ImportPath": "k8s.io/apimachinery/pkg/util/cache",
			"Rev": "a04e753f5223cf882db01ac64212682ea28767b4"
		},
		{
			"ImportPath": "k8s.io/apimachinery/pkg/util/clock",
			"Rev": "a04e753f5223cf882db01ac64212682ea28767b4"
		},
		{
			"ImportPath": "k8s.io/apimachinery/pkg/util/diff",
			"Rev": "a04e753f5223cf882db01ac64212682ea28767b4"
		},
		{
			"ImportPath": "k8s.io/apimachinery/pkg/util/errors",
			"Rev": "a04e753f5223cf882db01ac64212682ea28767b4"
		},
		{
			"ImportPath": "k8s.io/apimachinery/pkg/util/framer",
			"Rev": "a04e753f5223cf882db01ac64212682ea28767b4"
		},
		{
			"ImportPath": "k8s.io/apimachinery/pkg/util/httpstream",
			"Rev": "a04e753f5223cf882db01ac64212682ea28767b4"
		},
		{
			"ImportPath": "k8s.io/apimachinery/pkg/util/intstr",
			"Rev": "a04e753f5223cf882db01ac64212682ea28767b4"
		},
		{
			"ImportPath": "k8s.io/apimachinery/pkg/util/json",
			"Rev": "a04e753f5223cf882db01ac64212682ea28767b4"
		},
		{
			"ImportPath": "k8s.io/apimachinery/pkg/util/mergepatch",
			"Rev": "a04e753f5223cf882db01ac64212682ea28767b4"
		},
		{
			"ImportPath": "k8s.io/apimachinery/pkg/util/net",
			"Rev": "a04e753f5223cf882db01ac64212682ea28767b4"
		},
		{
			"ImportPath": "k8s.io/apimachinery/pkg/util/proxy",
			"Rev": "a04e753f5223cf882db01ac64212682ea28767b4"
		},
		{
			"ImportPath": "k8s.io/apimachinery/pkg/util/rand",
			"Rev": "a04e753f5223cf882db01ac64212682ea28767b4"
		},
		{
			"ImportPath": "k8s.io/apimachinery/pkg/util/runtime",
			"Rev": "a04e753f5223cf882db01ac64212682ea28767b4"
		},
		{
			"ImportPath": "k8s.io/apimachinery/pkg/util/sets",
			"Rev": "a04e753f5223cf882db01ac64212682ea28767b4"
		},
		{
			"ImportPath": "k8s.io/apimachinery/pkg/util/strategicpatch",
			"Rev": "a04e753f5223cf882db01ac64212682ea28767b4"
		},
		{
			"ImportPath": "k8s.io/apimachinery/pkg/util/uuid",
			"Rev": "a04e753f5223cf882db01ac64212682ea28767b4"
		},
		{
			"ImportPath": "k8s.io/apimachinery/pkg/util/validation",
			"Rev": "a04e753f5223cf882db01ac64212682ea28767b4"
		},
		{
			"ImportPath": "k8s.io/apimachinery/pkg/util/validation/field",
			"Rev": "a04e753f5223cf882db01ac64212682ea28767b4"
		},
		{
			"ImportPath": "k8s.io/apimachinery/pkg/util/wait",
			"Rev": "a04e753f5223cf882db01ac64212682ea28767b4"
		},
		{
			"ImportPath": "k8s.io/apimachinery/pkg/util/waitgroup",
			"Rev": "a04e753f5223cf882db01ac64212682ea28767b4"
		},
		{
			"ImportPath": "k8s.io/apimachinery/pkg/util/yaml",
			"Rev": "a04e753f5223cf882db01ac64212682ea28767b4"
		},
		{
			"ImportPath": "k8s.io/apimachinery/pkg/version",
			"Rev": "a04e753f5223cf882db01ac64212682ea28767b4"
		},
		{
			"ImportPath": "k8s.io/apimachinery/pkg/watch",
			"Rev": "a04e753f5223cf882db01ac64212682ea28767b4"
		},
		{
			"ImportPath": "k8s.io/apimachinery/third_party/forked/golang/json",
			"Rev": "a04e753f5223cf882db01ac64212682ea28767b4"
		},
		{
			"ImportPath": "k8s.io/apimachinery/third_party/forked/golang/netutil",
			"Rev": "a04e753f5223cf882db01ac64212682ea28767b4"
		},
		{
			"ImportPath": "k8s.io/apimachinery/third_party/forked/golang/reflect",
			"Rev": "a04e753f5223cf882db01ac64212682ea28767b4"
		},
		{
			"ImportPath": "k8s.io/client-go/discovery",
			"Rev": "59ab1a8387ec5d6273ba6d3d400fb522d6e24c8f"
		},
		{
			"ImportPath": "k8s.io/client-go/discovery/fake",
			"Rev": "59ab1a8387ec5d6273ba6d3d400fb522d6e24c8f"
		},
		{
			"ImportPath": "k8s.io/client-go/informers",
			"Rev": "59ab1a8387ec5d6273ba6d3d400fb522d6e24c8f"
		},
		{
			"ImportPath": "k8s.io/client-go/informers/admissionregistration",
			"Rev": "59ab1a8387ec5d6273ba6d3d400fb522d6e24c8f"
		},
		{
			"ImportPath": "k8s.io/client-go/informers/admissionregistration/v1alpha1",
			"Rev": "59ab1a8387ec5d6273ba6d3d400fb522d6e24c8f"
		},
		{
			"ImportPath": "k8s.io/client-go/informers/admissionregistration/v1beta1",
			"Rev": "59ab1a8387ec5d6273ba6d3d400fb522d6e24c8f"
		},
		{
			"ImportPath": "k8s.io/client-go/informers/apps",
			"Rev": "59ab1a8387ec5d6273ba6d3d400fb522d6e24c8f"
		},
		{
			"ImportPath": "k8s.io/client-go/informers/apps/v1",
			"Rev": "59ab1a8387ec5d6273ba6d3d400fb522d6e24c8f"
		},
		{
			"ImportPath": "k8s.io/client-go/informers/apps/v1beta1",
			"Rev": "59ab1a8387ec5d6273ba6d3d400fb522d6e24c8f"
		},
		{
			"ImportPath": "k8s.io/client-go/informers/apps/v1beta2",
			"Rev": "59ab1a8387ec5d6273ba6d3d400fb522d6e24c8f"
		},
		{
			"ImportPath": "k8s.io/client-go/informers/autoscaling",
			"Rev": "59ab1a8387ec5d6273ba6d3d400fb522d6e24c8f"
		},
		{
			"ImportPath": "k8s.io/client-go/informers/autoscaling/v1",
			"Rev": "59ab1a8387ec5d6273ba6d3d400fb522d6e24c8f"
		},
		{
			"ImportPath": "k8s.io/client-go/informers/autoscaling/v2beta1",
			"Rev": "59ab1a8387ec5d6273ba6d3d400fb522d6e24c8f"
		},
		{
			"ImportPath": "k8s.io/client-go/informers/batch",
			"Rev": "59ab1a8387ec5d6273ba6d3d400fb522d6e24c8f"
		},
		{
			"ImportPath": "k8s.io/client-go/informers/batch/v1",
			"Rev": "59ab1a8387ec5d6273ba6d3d400fb522d6e24c8f"
		},
		{
			"ImportPath": "k8s.io/client-go/informers/batch/v1beta1",
			"Rev": "59ab1a8387ec5d6273ba6d3d400fb522d6e24c8f"
		},
		{
			"ImportPath": "k8s.io/client-go/informers/batch/v2alpha1",
			"Rev": "59ab1a8387ec5d6273ba6d3d400fb522d6e24c8f"
		},
		{
			"ImportPath": "k8s.io/client-go/informers/certificates",
			"Rev": "59ab1a8387ec5d6273ba6d3d400fb522d6e24c8f"
		},
		{
			"ImportPath": "k8s.io/client-go/informers/certificates/v1beta1",
			"Rev": "59ab1a8387ec5d6273ba6d3d400fb522d6e24c8f"
		},
		{
			"ImportPath": "k8s.io/client-go/informers/core",
			"Rev": "59ab1a8387ec5d6273ba6d3d400fb522d6e24c8f"
		},
		{
			"ImportPath": "k8s.io/client-go/informers/core/v1",
			"Rev": "59ab1a8387ec5d6273ba6d3d400fb522d6e24c8f"
		},
		{
			"ImportPath": "k8s.io/client-go/informers/events",
			"Rev": "59ab1a8387ec5d6273ba6d3d400fb522d6e24c8f"
		},
		{
			"ImportPath": "k8s.io/client-go/informers/events/v1beta1",
			"Rev": "59ab1a8387ec5d6273ba6d3d400fb522d6e24c8f"
		},
		{
			"ImportPath": "k8s.io/client-go/informers/extensions",
			"Rev": "59ab1a8387ec5d6273ba6d3d400fb522d6e24c8f"
		},
		{
			"ImportPath": "k8s.io/client-go/informers/extensions/v1beta1",
			"Rev": "59ab1a8387ec5d6273ba6d3d400fb522d6e24c8f"
		},
		{
			"ImportPath": "k8s.io/client-go/informers/internalinterfaces",
			"Rev": "59ab1a8387ec5d6273ba6d3d400fb522d6e24c8f"
		},
		{
			"ImportPath": "k8s.io/client-go/informers/networking",
			"Rev": "59ab1a8387ec5d6273ba6d3d400fb522d6e24c8f"
		},
		{
			"ImportPath": "k8s.io/client-go/informers/networking/v1",
			"Rev": "59ab1a8387ec5d6273ba6d3d400fb522d6e24c8f"
		},
		{
			"ImportPath": "k8s.io/client-go/informers/policy",
			"Rev": "59ab1a8387ec5d6273ba6d3d400fb522d6e24c8f"
		},
		{
			"ImportPath": "k8s.io/client-go/informers/policy/v1beta1",
			"Rev": "59ab1a8387ec5d6273ba6d3d400fb522d6e24c8f"
		},
		{
			"ImportPath": "k8s.io/client-go/informers/rbac",
			"Rev": "59ab1a8387ec5d6273ba6d3d400fb522d6e24c8f"
		},
		{
			"ImportPath": "k8s.io/client-go/informers/rbac/v1",
			"Rev": "59ab1a8387ec5d6273ba6d3d400fb522d6e24c8f"
		},
		{
			"ImportPath": "k8s.io/client-go/informers/rbac/v1alpha1",
			"Rev": "59ab1a8387ec5d6273ba6d3d400fb522d6e24c8f"
		},
		{
			"ImportPath": "k8s.io/client-go/informers/rbac/v1beta1",
			"Rev": "59ab1a8387ec5d6273ba6d3d400fb522d6e24c8f"
		},
		{
			"ImportPath": "k8s.io/client-go/informers/scheduling",
			"Rev": "59ab1a8387ec5d6273ba6d3d400fb522d6e24c8f"
		},
		{
			"ImportPath": "k8s.io/client-go/informers/scheduling/v1alpha1",
			"Rev": "59ab1a8387ec5d6273ba6d3d400fb522d6e24c8f"
		},
		{
			"ImportPath": "k8s.io/client-go/informers/settings",
			"Rev": "59ab1a8387ec5d6273ba6d3d400fb522d6e24c8f"
		},
		{
			"ImportPath": "k8s.io/client-go/informers/settings/v1alpha1",
			"Rev": "59ab1a8387ec5d6273ba6d3d400fb522d6e24c8f"
		},
		{
			"ImportPath": "k8s.io/client-go/informers/storage",
			"Rev": "59ab1a8387ec5d6273ba6d3d400fb522d6e24c8f"
		},
		{
			"ImportPath": "k8s.io/client-go/informers/storage/v1",
			"Rev": "59ab1a8387ec5d6273ba6d3d400fb522d6e24c8f"
		},
		{
			"ImportPath": "k8s.io/client-go/informers/storage/v1alpha1",
			"Rev": "59ab1a8387ec5d6273ba6d3d400fb522d6e24c8f"
		},
		{
			"ImportPath": "k8s.io/client-go/informers/storage/v1beta1",
			"Rev": "59ab1a8387ec5d6273ba6d3d400fb522d6e24c8f"
		},
		{
			"ImportPath": "k8s.io/client-go/kubernetes",
			"Rev": "59ab1a8387ec5d6273ba6d3d400fb522d6e24c8f"
		},
		{
			"ImportPath": "k8s.io/client-go/kubernetes/fake",
			"Rev": "59ab1a8387ec5d6273ba6d3d400fb522d6e24c8f"
		},
		{
			"ImportPath": "k8s.io/client-go/kubernetes/scheme",
			"Rev": "59ab1a8387ec5d6273ba6d3d400fb522d6e24c8f"
		},
		{
			"ImportPath": "k8s.io/client-go/kubernetes/typed/admissionregistration/v1alpha1",
			"Rev": "59ab1a8387ec5d6273ba6d3d400fb522d6e24c8f"
		},
		{
			"ImportPath": "k8s.io/client-go/kubernetes/typed/admissionregistration/v1alpha1/fake",
			"Rev": "59ab1a8387ec5d6273ba6d3d400fb522d6e24c8f"
		},
		{
			"ImportPath": "k8s.io/client-go/kubernetes/typed/admissionregistration/v1beta1",
			"Rev": "59ab1a8387ec5d6273ba6d3d400fb522d6e24c8f"
		},
		{
			"ImportPath": "k8s.io/client-go/kubernetes/typed/admissionregistration/v1beta1/fake",
			"Rev": "59ab1a8387ec5d6273ba6d3d400fb522d6e24c8f"
		},
		{
			"ImportPath": "k8s.io/client-go/kubernetes/typed/apps/v1",
			"Rev": "59ab1a8387ec5d6273ba6d3d400fb522d6e24c8f"
		},
		{
			"ImportPath": "k8s.io/client-go/kubernetes/typed/apps/v1/fake",
			"Rev": "59ab1a8387ec5d6273ba6d3d400fb522d6e24c8f"
		},
		{
			"ImportPath": "k8s.io/client-go/kubernetes/typed/apps/v1beta1",
			"Rev": "59ab1a8387ec5d6273ba6d3d400fb522d6e24c8f"
		},
		{
			"ImportPath": "k8s.io/client-go/kubernetes/typed/apps/v1beta1/fake",
			"Rev": "59ab1a8387ec5d6273ba6d3d400fb522d6e24c8f"
		},
		{
			"ImportPath": "k8s.io/client-go/kubernetes/typed/apps/v1beta2",
			"Rev": "59ab1a8387ec5d6273ba6d3d400fb522d6e24c8f"
		},
		{
			"ImportPath": "k8s.io/client-go/kubernetes/typed/apps/v1beta2/fake",
			"Rev": "59ab1a8387ec5d6273ba6d3d400fb522d6e24c8f"
		},
		{
			"ImportPath": "k8s.io/client-go/kubernetes/typed/authentication/v1",
			"Rev": "59ab1a8387ec5d6273ba6d3d400fb522d6e24c8f"
		},
		{
			"ImportPath": "k8s.io/client-go/kubernetes/typed/authentication/v1/fake",
			"Rev": "59ab1a8387ec5d6273ba6d3d400fb522d6e24c8f"
		},
		{
			"ImportPath": "k8s.io/client-go/kubernetes/typed/authentication/v1beta1",
			"Rev": "59ab1a8387ec5d6273ba6d3d400fb522d6e24c8f"
		},
		{
			"ImportPath": "k8s.io/client-go/kubernetes/typed/authentication/v1beta1/fake",
			"Rev": "59ab1a8387ec5d6273ba6d3d400fb522d6e24c8f"
		},
		{
			"ImportPath": "k8s.io/client-go/kubernetes/typed/authorization/v1",
			"Rev": "59ab1a8387ec5d6273ba6d3d400fb522d6e24c8f"
		},
		{
			"ImportPath": "k8s.io/client-go/kubernetes/typed/authorization/v1/fake",
			"Rev": "59ab1a8387ec5d6273ba6d3d400fb522d6e24c8f"
		},
		{
			"ImportPath": "k8s.io/client-go/kubernetes/typed/authorization/v1beta1",
			"Rev": "59ab1a8387ec5d6273ba6d3d400fb522d6e24c8f"
		},
		{
			"ImportPath": "k8s.io/client-go/kubernetes/typed/authorization/v1beta1/fake",
			"Rev": "59ab1a8387ec5d6273ba6d3d400fb522d6e24c8f"
		},
		{
			"ImportPath": "k8s.io/client-go/kubernetes/typed/autoscaling/v1",
			"Rev": "59ab1a8387ec5d6273ba6d3d400fb522d6e24c8f"
		},
		{
			"ImportPath": "k8s.io/client-go/kubernetes/typed/autoscaling/v1/fake",
			"Rev": "59ab1a8387ec5d6273ba6d3d400fb522d6e24c8f"
		},
		{
			"ImportPath": "k8s.io/client-go/kubernetes/typed/autoscaling/v2beta1",
			"Rev": "59ab1a8387ec5d6273ba6d3d400fb522d6e24c8f"
		},
		{
			"ImportPath": "k8s.io/client-go/kubernetes/typed/autoscaling/v2beta1/fake",
			"Rev": "59ab1a8387ec5d6273ba6d3d400fb522d6e24c8f"
		},
		{
			"ImportPath": "k8s.io/client-go/kubernetes/typed/batch/v1",
			"Rev": "59ab1a8387ec5d6273ba6d3d400fb522d6e24c8f"
		},
		{
			"ImportPath": "k8s.io/client-go/kubernetes/typed/batch/v1/fake",
			"Rev": "59ab1a8387ec5d6273ba6d3d400fb522d6e24c8f"
		},
		{
			"ImportPath": "k8s.io/client-go/kubernetes/typed/batch/v1beta1",
			"Rev": "59ab1a8387ec5d6273ba6d3d400fb522d6e24c8f"
		},
		{
			"ImportPath": "k8s.io/client-go/kubernetes/typed/batch/v1beta1/fake",
			"Rev": "59ab1a8387ec5d6273ba6d3d400fb522d6e24c8f"
		},
		{
			"ImportPath": "k8s.io/client-go/kubernetes/typed/batch/v2alpha1",
			"Rev": "59ab1a8387ec5d6273ba6d3d400fb522d6e24c8f"
		},
		{
			"ImportPath": "k8s.io/client-go/kubernetes/typed/batch/v2alpha1/fake",
			"Rev": "59ab1a8387ec5d6273ba6d3d400fb522d6e24c8f"
		},
		{
			"ImportPath": "k8s.io/client-go/kubernetes/typed/certificates/v1beta1",
			"Rev": "59ab1a8387ec5d6273ba6d3d400fb522d6e24c8f"
		},
		{
			"ImportPath": "k8s.io/client-go/kubernetes/typed/certificates/v1beta1/fake",
			"Rev": "59ab1a8387ec5d6273ba6d3d400fb522d6e24c8f"
		},
		{
			"ImportPath": "k8s.io/client-go/kubernetes/typed/core/v1",
			"Rev": "59ab1a8387ec5d6273ba6d3d400fb522d6e24c8f"
		},
		{
			"ImportPath": "k8s.io/client-go/kubernetes/typed/core/v1/fake",
			"Rev": "59ab1a8387ec5d6273ba6d3d400fb522d6e24c8f"
		},
		{
			"ImportPath": "k8s.io/client-go/kubernetes/typed/events/v1beta1",
			"Rev": "59ab1a8387ec5d6273ba6d3d400fb522d6e24c8f"
		},
		{
			"ImportPath": "k8s.io/client-go/kubernetes/typed/events/v1beta1/fake",
			"Rev": "59ab1a8387ec5d6273ba6d3d400fb522d6e24c8f"
		},
		{
			"ImportPath": "k8s.io/client-go/kubernetes/typed/extensions/v1beta1",
			"Rev": "59ab1a8387ec5d6273ba6d3d400fb522d6e24c8f"
		},
		{
			"ImportPath": "k8s.io/client-go/kubernetes/typed/extensions/v1beta1/fake",
			"Rev": "59ab1a8387ec5d6273ba6d3d400fb522d6e24c8f"
		},
		{
			"ImportPath": "k8s.io/client-go/kubernetes/typed/networking/v1",
			"Rev": "59ab1a8387ec5d6273ba6d3d400fb522d6e24c8f"
		},
		{
			"ImportPath": "k8s.io/client-go/kubernetes/typed/networking/v1/fake",
			"Rev": "59ab1a8387ec5d6273ba6d3d400fb522d6e24c8f"
		},
		{
			"ImportPath": "k8s.io/client-go/kubernetes/typed/policy/v1beta1",
			"Rev": "59ab1a8387ec5d6273ba6d3d400fb522d6e24c8f"
		},
		{
			"ImportPath": "k8s.io/client-go/kubernetes/typed/policy/v1beta1/fake",
			"Rev": "59ab1a8387ec5d6273ba6d3d400fb522d6e24c8f"
		},
		{
			"ImportPath": "k8s.io/client-go/kubernetes/typed/rbac/v1",
			"Rev": "59ab1a8387ec5d6273ba6d3d400fb522d6e24c8f"
		},
		{
			"ImportPath": "k8s.io/client-go/kubernetes/typed/rbac/v1/fake",
			"Rev": "59ab1a8387ec5d6273ba6d3d400fb522d6e24c8f"
		},
		{
			"ImportPath": "k8s.io/client-go/kubernetes/typed/rbac/v1alpha1",
			"Rev": "59ab1a8387ec5d6273ba6d3d400fb522d6e24c8f"
		},
		{
			"ImportPath": "k8s.io/client-go/kubernetes/typed/rbac/v1alpha1/fake",
			"Rev": "59ab1a8387ec5d6273ba6d3d400fb522d6e24c8f"
		},
		{
			"ImportPath": "k8s.io/client-go/kubernetes/typed/rbac/v1beta1",
			"Rev": "59ab1a8387ec5d6273ba6d3d400fb522d6e24c8f"
		},
		{
			"ImportPath": "k8s.io/client-go/kubernetes/typed/rbac/v1beta1/fake",
			"Rev": "59ab1a8387ec5d6273ba6d3d400fb522d6e24c8f"
		},
		{
			"ImportPath": "k8s.io/client-go/kubernetes/typed/scheduling/v1alpha1",
			"Rev": "59ab1a8387ec5d6273ba6d3d400fb522d6e24c8f"
		},
		{
			"ImportPath": "k8s.io/client-go/kubernetes/typed/scheduling/v1alpha1/fake",
			"Rev": "59ab1a8387ec5d6273ba6d3d400fb522d6e24c8f"
		},
		{
			"ImportPath": "k8s.io/client-go/kubernetes/typed/settings/v1alpha1",
			"Rev": "59ab1a8387ec5d6273ba6d3d400fb522d6e24c8f"
		},
		{
			"ImportPath": "k8s.io/client-go/kubernetes/typed/settings/v1alpha1/fake",
			"Rev": "59ab1a8387ec5d6273ba6d3d400fb522d6e24c8f"
		},
		{
			"ImportPath": "k8s.io/client-go/kubernetes/typed/storage/v1",
			"Rev": "59ab1a8387ec5d6273ba6d3d400fb522d6e24c8f"
		},
		{
			"ImportPath": "k8s.io/client-go/kubernetes/typed/storage/v1/fake",
			"Rev": "59ab1a8387ec5d6273ba6d3d400fb522d6e24c8f"
		},
		{
			"ImportPath": "k8s.io/client-go/kubernetes/typed/storage/v1alpha1",
			"Rev": "59ab1a8387ec5d6273ba6d3d400fb522d6e24c8f"
		},
		{
			"ImportPath": "k8s.io/client-go/kubernetes/typed/storage/v1alpha1/fake",
			"Rev": "59ab1a8387ec5d6273ba6d3d400fb522d6e24c8f"
		},
		{
			"ImportPath": "k8s.io/client-go/kubernetes/typed/storage/v1beta1",
			"Rev": "59ab1a8387ec5d6273ba6d3d400fb522d6e24c8f"
		},
		{
			"ImportPath": "k8s.io/client-go/kubernetes/typed/storage/v1beta1/fake",
			"Rev": "59ab1a8387ec5d6273ba6d3d400fb522d6e24c8f"
		},
		{
			"ImportPath": "k8s.io/client-go/listers/admissionregistration/v1alpha1",
			"Rev": "59ab1a8387ec5d6273ba6d3d400fb522d6e24c8f"
		},
		{
			"ImportPath": "k8s.io/client-go/listers/admissionregistration/v1beta1",
			"Rev": "59ab1a8387ec5d6273ba6d3d400fb522d6e24c8f"
		},
		{
			"ImportPath": "k8s.io/client-go/listers/apps/v1",
			"Rev": "59ab1a8387ec5d6273ba6d3d400fb522d6e24c8f"
		},
		{
			"ImportPath": "k8s.io/client-go/listers/apps/v1beta1",
			"Rev": "59ab1a8387ec5d6273ba6d3d400fb522d6e24c8f"
		},
		{
			"ImportPath": "k8s.io/client-go/listers/apps/v1beta2",
			"Rev": "59ab1a8387ec5d6273ba6d3d400fb522d6e24c8f"
		},
		{
			"ImportPath": "k8s.io/client-go/listers/autoscaling/v1",
			"Rev": "59ab1a8387ec5d6273ba6d3d400fb522d6e24c8f"
		},
		{
			"ImportPath": "k8s.io/client-go/listers/autoscaling/v2beta1",
			"Rev": "59ab1a8387ec5d6273ba6d3d400fb522d6e24c8f"
		},
		{
			"ImportPath": "k8s.io/client-go/listers/batch/v1",
			"Rev": "59ab1a8387ec5d6273ba6d3d400fb522d6e24c8f"
		},
		{
			"ImportPath": "k8s.io/client-go/listers/batch/v1beta1",
			"Rev": "59ab1a8387ec5d6273ba6d3d400fb522d6e24c8f"
		},
		{
			"ImportPath": "k8s.io/client-go/listers/batch/v2alpha1",
			"Rev": "59ab1a8387ec5d6273ba6d3d400fb522d6e24c8f"
		},
		{
			"ImportPath": "k8s.io/client-go/listers/certificates/v1beta1",
			"Rev": "59ab1a8387ec5d6273ba6d3d400fb522d6e24c8f"
		},
		{
			"ImportPath": "k8s.io/client-go/listers/core/v1",
			"Rev": "59ab1a8387ec5d6273ba6d3d400fb522d6e24c8f"
		},
		{
			"ImportPath": "k8s.io/client-go/listers/events/v1beta1",
			"Rev": "59ab1a8387ec5d6273ba6d3d400fb522d6e24c8f"
		},
		{
			"ImportPath": "k8s.io/client-go/listers/extensions/v1beta1",
			"Rev": "59ab1a8387ec5d6273ba6d3d400fb522d6e24c8f"
		},
		{
			"ImportPath": "k8s.io/client-go/listers/networking/v1",
			"Rev": "59ab1a8387ec5d6273ba6d3d400fb522d6e24c8f"
		},
		{
			"ImportPath": "k8s.io/client-go/listers/policy/v1beta1",
			"Rev": "59ab1a8387ec5d6273ba6d3d400fb522d6e24c8f"
		},
		{
			"ImportPath": "k8s.io/client-go/listers/rbac/v1",
			"Rev": "59ab1a8387ec5d6273ba6d3d400fb522d6e24c8f"
		},
		{
			"ImportPath": "k8s.io/client-go/listers/rbac/v1alpha1",
			"Rev": "59ab1a8387ec5d6273ba6d3d400fb522d6e24c8f"
		},
		{
			"ImportPath": "k8s.io/client-go/listers/rbac/v1beta1",
			"Rev": "59ab1a8387ec5d6273ba6d3d400fb522d6e24c8f"
		},
		{
			"ImportPath": "k8s.io/client-go/listers/scheduling/v1alpha1",
			"Rev": "59ab1a8387ec5d6273ba6d3d400fb522d6e24c8f"
		},
		{
			"ImportPath": "k8s.io/client-go/listers/settings/v1alpha1",
			"Rev": "59ab1a8387ec5d6273ba6d3d400fb522d6e24c8f"
		},
		{
			"ImportPath": "k8s.io/client-go/listers/storage/v1",
			"Rev": "59ab1a8387ec5d6273ba6d3d400fb522d6e24c8f"
		},
		{
			"ImportPath": "k8s.io/client-go/listers/storage/v1alpha1",
			"Rev": "59ab1a8387ec5d6273ba6d3d400fb522d6e24c8f"
		},
		{
			"ImportPath": "k8s.io/client-go/listers/storage/v1beta1",
			"Rev": "59ab1a8387ec5d6273ba6d3d400fb522d6e24c8f"
		},
		{
			"ImportPath": "k8s.io/client-go/pkg/version",
			"Rev": "59ab1a8387ec5d6273ba6d3d400fb522d6e24c8f"
		},
		{
			"ImportPath": "k8s.io/client-go/rest",
			"Rev": "59ab1a8387ec5d6273ba6d3d400fb522d6e24c8f"
		},
		{
			"ImportPath": "k8s.io/client-go/rest/watch",
			"Rev": "59ab1a8387ec5d6273ba6d3d400fb522d6e24c8f"
		},
		{
			"ImportPath": "k8s.io/client-go/testing",
			"Rev": "59ab1a8387ec5d6273ba6d3d400fb522d6e24c8f"
		},
		{
			"ImportPath": "k8s.io/client-go/tools/auth",
			"Rev": "59ab1a8387ec5d6273ba6d3d400fb522d6e24c8f"
		},
		{
			"ImportPath": "k8s.io/client-go/tools/cache",
			"Rev": "59ab1a8387ec5d6273ba6d3d400fb522d6e24c8f"
		},
		{
			"ImportPath": "k8s.io/client-go/tools/clientcmd",
			"Rev": "59ab1a8387ec5d6273ba6d3d400fb522d6e24c8f"
		},
		{
			"ImportPath": "k8s.io/client-go/tools/clientcmd/api",
			"Rev": "59ab1a8387ec5d6273ba6d3d400fb522d6e24c8f"
		},
		{
			"ImportPath": "k8s.io/client-go/tools/clientcmd/api/latest",
			"Rev": "59ab1a8387ec5d6273ba6d3d400fb522d6e24c8f"
		},
		{
			"ImportPath": "k8s.io/client-go/tools/clientcmd/api/v1",
			"Rev": "59ab1a8387ec5d6273ba6d3d400fb522d6e24c8f"
		},
		{
			"ImportPath": "k8s.io/client-go/tools/metrics",
			"Rev": "59ab1a8387ec5d6273ba6d3d400fb522d6e24c8f"
		},
		{
			"ImportPath": "k8s.io/client-go/tools/pager",
			"Rev": "59ab1a8387ec5d6273ba6d3d400fb522d6e24c8f"
		},
		{
			"ImportPath": "k8s.io/client-go/tools/reference",
			"Rev": "59ab1a8387ec5d6273ba6d3d400fb522d6e24c8f"
		},
		{
			"ImportPath": "k8s.io/client-go/transport",
			"Rev": "59ab1a8387ec5d6273ba6d3d400fb522d6e24c8f"
		},
		{
			"ImportPath": "k8s.io/client-go/util/buffer",
			"Rev": "59ab1a8387ec5d6273ba6d3d400fb522d6e24c8f"
		},
		{
			"ImportPath": "k8s.io/client-go/util/cert",
			"Rev": "59ab1a8387ec5d6273ba6d3d400fb522d6e24c8f"
		},
		{
			"ImportPath": "k8s.io/client-go/util/flowcontrol",
			"Rev": "59ab1a8387ec5d6273ba6d3d400fb522d6e24c8f"
		},
		{
			"ImportPath": "k8s.io/client-go/util/homedir",
			"Rev": "59ab1a8387ec5d6273ba6d3d400fb522d6e24c8f"
		},
		{
			"ImportPath": "k8s.io/client-go/util/integer",
			"Rev": "59ab1a8387ec5d6273ba6d3d400fb522d6e24c8f"
		},
		{
			"ImportPath": "k8s.io/kube-openapi/pkg/builder",
			"Rev": "39a7bf85c140f972372c2a0d1ee40adbf0c8bfe1"
		},
		{
			"ImportPath": "k8s.io/kube-openapi/pkg/common",
			"Rev": "39a7bf85c140f972372c2a0d1ee40adbf0c8bfe1"
		},
		{
			"ImportPath": "k8s.io/kube-openapi/pkg/handler",
			"Rev": "39a7bf85c140f972372c2a0d1ee40adbf0c8bfe1"
		},
		{
			"ImportPath": "k8s.io/kube-openapi/pkg/util",
			"Rev": "39a7bf85c140f972372c2a0d1ee40adbf0c8bfe1"
		},
		{
			"ImportPath": "k8s.io/kube-openapi/pkg/util/proto",
			"Rev": "39a7bf85c140f972372c2a0d1ee40adbf0c8bfe1"
		}
	]
>>>>>>> 73f85001
}<|MERGE_RESOLUTION|>--- conflicted
+++ resolved
@@ -1,1770 +1,4 @@
 {
-<<<<<<< HEAD
-  "ImportPath": "k8s.io/apiserver",
-  "GoVersion": "go1.9",
-  "GodepVersion": "v79",
-  "Packages": [
-    "./..."
-  ],
-  "Deps": [
-    {
-      "ImportPath": "bitbucket.org/ww/goautoneg",
-      "Rev": "75cd24fc2f2c2a2088577d12123ddee5f54e0675"
-    },
-    {
-      "ImportPath": "github.com/NYTimes/gziphandler",
-      "Rev": "56545f4a5d46df9a6648819d1664c3a03a13ffdb"
-    },
-    {
-      "ImportPath": "github.com/PuerkitoBio/purell",
-      "Rev": "8a290539e2e8629dbc4e6bad948158f790ec31f4"
-    },
-    {
-      "ImportPath": "github.com/PuerkitoBio/urlesc",
-      "Rev": "5bd2802263f21d8788851d5305584c82a5c75d7e"
-    },
-    {
-      "ImportPath": "github.com/beorn7/perks/quantile",
-      "Rev": "3ac7bf7a47d159a033b107610db8a1b6575507a4"
-    },
-    {
-      "ImportPath": "github.com/boltdb/bolt",
-      "Rev": "583e8937c61f1af6513608ccc75c97b6abdf4ff9"
-    },
-    {
-      "ImportPath": "github.com/coreos/etcd/alarm",
-      "Rev": "0520cb9304cb2385f7e72b8bc02d6e4d3257158a"
-    },
-    {
-      "ImportPath": "github.com/coreos/etcd/auth",
-      "Rev": "0520cb9304cb2385f7e72b8bc02d6e4d3257158a"
-    },
-    {
-      "ImportPath": "github.com/coreos/etcd/auth/authpb",
-      "Rev": "0520cb9304cb2385f7e72b8bc02d6e4d3257158a"
-    },
-    {
-      "ImportPath": "github.com/coreos/etcd/client",
-      "Rev": "0520cb9304cb2385f7e72b8bc02d6e4d3257158a"
-    },
-    {
-      "ImportPath": "github.com/coreos/etcd/clientv3",
-      "Rev": "0520cb9304cb2385f7e72b8bc02d6e4d3257158a"
-    },
-    {
-      "ImportPath": "github.com/coreos/etcd/compactor",
-      "Rev": "0520cb9304cb2385f7e72b8bc02d6e4d3257158a"
-    },
-    {
-      "ImportPath": "github.com/coreos/etcd/discovery",
-      "Rev": "0520cb9304cb2385f7e72b8bc02d6e4d3257158a"
-    },
-    {
-      "ImportPath": "github.com/coreos/etcd/error",
-      "Rev": "0520cb9304cb2385f7e72b8bc02d6e4d3257158a"
-    },
-    {
-      "ImportPath": "github.com/coreos/etcd/etcdserver",
-      "Rev": "0520cb9304cb2385f7e72b8bc02d6e4d3257158a"
-    },
-    {
-      "ImportPath": "github.com/coreos/etcd/etcdserver/api",
-      "Rev": "0520cb9304cb2385f7e72b8bc02d6e4d3257158a"
-    },
-    {
-      "ImportPath": "github.com/coreos/etcd/etcdserver/api/v2http",
-      "Rev": "0520cb9304cb2385f7e72b8bc02d6e4d3257158a"
-    },
-    {
-      "ImportPath": "github.com/coreos/etcd/etcdserver/api/v2http/httptypes",
-      "Rev": "0520cb9304cb2385f7e72b8bc02d6e4d3257158a"
-    },
-    {
-      "ImportPath": "github.com/coreos/etcd/etcdserver/api/v3rpc",
-      "Rev": "0520cb9304cb2385f7e72b8bc02d6e4d3257158a"
-    },
-    {
-      "ImportPath": "github.com/coreos/etcd/etcdserver/api/v3rpc/rpctypes",
-      "Rev": "0520cb9304cb2385f7e72b8bc02d6e4d3257158a"
-    },
-    {
-      "ImportPath": "github.com/coreos/etcd/etcdserver/auth",
-      "Rev": "0520cb9304cb2385f7e72b8bc02d6e4d3257158a"
-    },
-    {
-      "ImportPath": "github.com/coreos/etcd/etcdserver/etcdserverpb",
-      "Rev": "0520cb9304cb2385f7e72b8bc02d6e4d3257158a"
-    },
-    {
-      "ImportPath": "github.com/coreos/etcd/etcdserver/membership",
-      "Rev": "0520cb9304cb2385f7e72b8bc02d6e4d3257158a"
-    },
-    {
-      "ImportPath": "github.com/coreos/etcd/etcdserver/stats",
-      "Rev": "0520cb9304cb2385f7e72b8bc02d6e4d3257158a"
-    },
-    {
-      "ImportPath": "github.com/coreos/etcd/integration",
-      "Rev": "0520cb9304cb2385f7e72b8bc02d6e4d3257158a"
-    },
-    {
-      "ImportPath": "github.com/coreos/etcd/lease",
-      "Rev": "0520cb9304cb2385f7e72b8bc02d6e4d3257158a"
-    },
-    {
-      "ImportPath": "github.com/coreos/etcd/lease/leasehttp",
-      "Rev": "0520cb9304cb2385f7e72b8bc02d6e4d3257158a"
-    },
-    {
-      "ImportPath": "github.com/coreos/etcd/lease/leasepb",
-      "Rev": "0520cb9304cb2385f7e72b8bc02d6e4d3257158a"
-    },
-    {
-      "ImportPath": "github.com/coreos/etcd/mvcc",
-      "Rev": "0520cb9304cb2385f7e72b8bc02d6e4d3257158a"
-    },
-    {
-      "ImportPath": "github.com/coreos/etcd/mvcc/backend",
-      "Rev": "0520cb9304cb2385f7e72b8bc02d6e4d3257158a"
-    },
-    {
-      "ImportPath": "github.com/coreos/etcd/mvcc/mvccpb",
-      "Rev": "0520cb9304cb2385f7e72b8bc02d6e4d3257158a"
-    },
-    {
-      "ImportPath": "github.com/coreos/etcd/pkg/adt",
-      "Rev": "0520cb9304cb2385f7e72b8bc02d6e4d3257158a"
-    },
-    {
-      "ImportPath": "github.com/coreos/etcd/pkg/contention",
-      "Rev": "0520cb9304cb2385f7e72b8bc02d6e4d3257158a"
-    },
-    {
-      "ImportPath": "github.com/coreos/etcd/pkg/cpuutil",
-      "Rev": "0520cb9304cb2385f7e72b8bc02d6e4d3257158a"
-    },
-    {
-      "ImportPath": "github.com/coreos/etcd/pkg/crc",
-      "Rev": "0520cb9304cb2385f7e72b8bc02d6e4d3257158a"
-    },
-    {
-      "ImportPath": "github.com/coreos/etcd/pkg/fileutil",
-      "Rev": "0520cb9304cb2385f7e72b8bc02d6e4d3257158a"
-    },
-    {
-      "ImportPath": "github.com/coreos/etcd/pkg/httputil",
-      "Rev": "0520cb9304cb2385f7e72b8bc02d6e4d3257158a"
-    },
-    {
-      "ImportPath": "github.com/coreos/etcd/pkg/idutil",
-      "Rev": "0520cb9304cb2385f7e72b8bc02d6e4d3257158a"
-    },
-    {
-      "ImportPath": "github.com/coreos/etcd/pkg/ioutil",
-      "Rev": "0520cb9304cb2385f7e72b8bc02d6e4d3257158a"
-    },
-    {
-      "ImportPath": "github.com/coreos/etcd/pkg/logutil",
-      "Rev": "0520cb9304cb2385f7e72b8bc02d6e4d3257158a"
-    },
-    {
-      "ImportPath": "github.com/coreos/etcd/pkg/monotime",
-      "Rev": "0520cb9304cb2385f7e72b8bc02d6e4d3257158a"
-    },
-    {
-      "ImportPath": "github.com/coreos/etcd/pkg/netutil",
-      "Rev": "0520cb9304cb2385f7e72b8bc02d6e4d3257158a"
-    },
-    {
-      "ImportPath": "github.com/coreos/etcd/pkg/pathutil",
-      "Rev": "0520cb9304cb2385f7e72b8bc02d6e4d3257158a"
-    },
-    {
-      "ImportPath": "github.com/coreos/etcd/pkg/pbutil",
-      "Rev": "0520cb9304cb2385f7e72b8bc02d6e4d3257158a"
-    },
-    {
-      "ImportPath": "github.com/coreos/etcd/pkg/runtime",
-      "Rev": "0520cb9304cb2385f7e72b8bc02d6e4d3257158a"
-    },
-    {
-      "ImportPath": "github.com/coreos/etcd/pkg/schedule",
-      "Rev": "0520cb9304cb2385f7e72b8bc02d6e4d3257158a"
-    },
-    {
-      "ImportPath": "github.com/coreos/etcd/pkg/testutil",
-      "Rev": "0520cb9304cb2385f7e72b8bc02d6e4d3257158a"
-    },
-    {
-      "ImportPath": "github.com/coreos/etcd/pkg/tlsutil",
-      "Rev": "0520cb9304cb2385f7e72b8bc02d6e4d3257158a"
-    },
-    {
-      "ImportPath": "github.com/coreos/etcd/pkg/transport",
-      "Rev": "0520cb9304cb2385f7e72b8bc02d6e4d3257158a"
-    },
-    {
-      "ImportPath": "github.com/coreos/etcd/pkg/types",
-      "Rev": "0520cb9304cb2385f7e72b8bc02d6e4d3257158a"
-    },
-    {
-      "ImportPath": "github.com/coreos/etcd/pkg/wait",
-      "Rev": "0520cb9304cb2385f7e72b8bc02d6e4d3257158a"
-    },
-    {
-      "ImportPath": "github.com/coreos/etcd/proxy/grpcproxy",
-      "Rev": "0520cb9304cb2385f7e72b8bc02d6e4d3257158a"
-    },
-    {
-      "ImportPath": "github.com/coreos/etcd/proxy/grpcproxy/cache",
-      "Rev": "0520cb9304cb2385f7e72b8bc02d6e4d3257158a"
-    },
-    {
-      "ImportPath": "github.com/coreos/etcd/raft",
-      "Rev": "0520cb9304cb2385f7e72b8bc02d6e4d3257158a"
-    },
-    {
-      "ImportPath": "github.com/coreos/etcd/raft/raftpb",
-      "Rev": "0520cb9304cb2385f7e72b8bc02d6e4d3257158a"
-    },
-    {
-      "ImportPath": "github.com/coreos/etcd/rafthttp",
-      "Rev": "0520cb9304cb2385f7e72b8bc02d6e4d3257158a"
-    },
-    {
-      "ImportPath": "github.com/coreos/etcd/snap",
-      "Rev": "0520cb9304cb2385f7e72b8bc02d6e4d3257158a"
-    },
-    {
-      "ImportPath": "github.com/coreos/etcd/snap/snappb",
-      "Rev": "0520cb9304cb2385f7e72b8bc02d6e4d3257158a"
-    },
-    {
-      "ImportPath": "github.com/coreos/etcd/store",
-      "Rev": "0520cb9304cb2385f7e72b8bc02d6e4d3257158a"
-    },
-    {
-      "ImportPath": "github.com/coreos/etcd/version",
-      "Rev": "0520cb9304cb2385f7e72b8bc02d6e4d3257158a"
-    },
-    {
-      "ImportPath": "github.com/coreos/etcd/wal",
-      "Rev": "0520cb9304cb2385f7e72b8bc02d6e4d3257158a"
-    },
-    {
-      "ImportPath": "github.com/coreos/etcd/wal/walpb",
-      "Rev": "0520cb9304cb2385f7e72b8bc02d6e4d3257158a"
-    },
-    {
-      "ImportPath": "github.com/coreos/go-oidc/http",
-      "Rev": "a4973d9a4225417aecf5d450a9522f00c1f7130f"
-    },
-    {
-      "ImportPath": "github.com/coreos/go-oidc/jose",
-      "Rev": "a4973d9a4225417aecf5d450a9522f00c1f7130f"
-    },
-    {
-      "ImportPath": "github.com/coreos/go-oidc/key",
-      "Rev": "a4973d9a4225417aecf5d450a9522f00c1f7130f"
-    },
-    {
-      "ImportPath": "github.com/coreos/go-oidc/oauth2",
-      "Rev": "a4973d9a4225417aecf5d450a9522f00c1f7130f"
-    },
-    {
-      "ImportPath": "github.com/coreos/go-oidc/oidc",
-      "Rev": "a4973d9a4225417aecf5d450a9522f00c1f7130f"
-    },
-    {
-      "ImportPath": "github.com/coreos/go-semver/semver",
-      "Rev": "568e959cd89871e61434c1143528d9162da89ef2"
-    },
-    {
-      "ImportPath": "github.com/coreos/go-systemd/daemon",
-      "Rev": "48702e0da86bd25e76cfef347e2adeb434a0d0a6"
-    },
-    {
-      "ImportPath": "github.com/coreos/go-systemd/journal",
-      "Rev": "48702e0da86bd25e76cfef347e2adeb434a0d0a6"
-    },
-    {
-      "ImportPath": "github.com/coreos/pkg/capnslog",
-      "Rev": "fa29b1d70f0beaddd4c7021607cc3c3be8ce94b8"
-    },
-    {
-      "ImportPath": "github.com/coreos/pkg/health",
-      "Rev": "fa29b1d70f0beaddd4c7021607cc3c3be8ce94b8"
-    },
-    {
-      "ImportPath": "github.com/coreos/pkg/httputil",
-      "Rev": "fa29b1d70f0beaddd4c7021607cc3c3be8ce94b8"
-    },
-    {
-      "ImportPath": "github.com/coreos/pkg/timeutil",
-      "Rev": "fa29b1d70f0beaddd4c7021607cc3c3be8ce94b8"
-    },
-    {
-      "ImportPath": "github.com/davecgh/go-spew/spew",
-      "Rev": "782f4967f2dc4564575ca782fe2d04090b5faca8"
-    },
-    {
-      "ImportPath": "github.com/elazarl/go-bindata-assetfs",
-      "Rev": "3dcc96556217539f50599357fb481ac0dc7439b9"
-    },
-    {
-      "ImportPath": "github.com/emicklei/go-restful",
-      "Rev": "ff4f55a206334ef123e4f79bbf348980da81ca46"
-    },
-    {
-      "ImportPath": "github.com/emicklei/go-restful-swagger12",
-      "Rev": "dcef7f55730566d41eae5db10e7d6981829720f6"
-    },
-    {
-      "ImportPath": "github.com/emicklei/go-restful/log",
-      "Rev": "ff4f55a206334ef123e4f79bbf348980da81ca46"
-    },
-    {
-      "ImportPath": "github.com/evanphx/json-patch",
-      "Rev": "944e07253867aacae43c04b2e6a239005443f33a"
-    },
-    {
-      "ImportPath": "github.com/ghodss/yaml",
-      "Rev": "73d445a93680fa1a78ae23a5839bad48f32ba1ee"
-    },
-    {
-      "ImportPath": "github.com/go-openapi/jsonpointer",
-      "Rev": "46af16f9f7b149af66e5d1bd010e3574dc06de98"
-    },
-    {
-      "ImportPath": "github.com/go-openapi/jsonreference",
-      "Rev": "13c6e3589ad90f49bd3e3bbe2c2cb3d7a4142272"
-    },
-    {
-      "ImportPath": "github.com/go-openapi/spec",
-      "Rev": "7abd5745472fff5eb3685386d5fb8bf38683154d"
-    },
-    {
-      "ImportPath": "github.com/go-openapi/swag",
-      "Rev": "f3f9494671f93fcff853e3c6e9e948b3eb71e590"
-    },
-    {
-      "ImportPath": "github.com/gogo/protobuf/proto",
-      "Rev": "c0656edd0d9eab7c66d1eb0c568f9039345796f7"
-    },
-    {
-      "ImportPath": "github.com/gogo/protobuf/sortkeys",
-      "Rev": "c0656edd0d9eab7c66d1eb0c568f9039345796f7"
-    },
-    {
-      "ImportPath": "github.com/golang/glog",
-      "Rev": "44145f04b68cf362d9c4df2182967c2275eaefed"
-    },
-    {
-      "ImportPath": "github.com/golang/protobuf/jsonpb",
-      "Rev": "1643683e1b54a9e88ad26d98f81400c8c9d9f4f9"
-    },
-    {
-      "ImportPath": "github.com/golang/protobuf/proto",
-      "Rev": "1643683e1b54a9e88ad26d98f81400c8c9d9f4f9"
-    },
-    {
-      "ImportPath": "github.com/golang/protobuf/ptypes",
-      "Rev": "1643683e1b54a9e88ad26d98f81400c8c9d9f4f9"
-    },
-    {
-      "ImportPath": "github.com/golang/protobuf/ptypes/any",
-      "Rev": "1643683e1b54a9e88ad26d98f81400c8c9d9f4f9"
-    },
-    {
-      "ImportPath": "github.com/golang/protobuf/ptypes/duration",
-      "Rev": "1643683e1b54a9e88ad26d98f81400c8c9d9f4f9"
-    },
-    {
-      "ImportPath": "github.com/golang/protobuf/ptypes/struct",
-      "Rev": "1643683e1b54a9e88ad26d98f81400c8c9d9f4f9"
-    },
-    {
-      "ImportPath": "github.com/golang/protobuf/ptypes/timestamp",
-      "Rev": "1643683e1b54a9e88ad26d98f81400c8c9d9f4f9"
-    },
-    {
-      "ImportPath": "github.com/google/btree",
-      "Rev": "7d79101e329e5a3adf994758c578dab82b90c017"
-    },
-    {
-      "ImportPath": "github.com/google/gofuzz",
-      "Rev": "44d81051d367757e1c7c6a5a86423ece9afcf63c"
-    },
-    {
-      "ImportPath": "github.com/googleapis/gnostic/OpenAPIv2",
-      "Rev": "0c5108395e2debce0d731cf0287ddf7242066aba"
-    },
-    {
-      "ImportPath": "github.com/googleapis/gnostic/compiler",
-      "Rev": "0c5108395e2debce0d731cf0287ddf7242066aba"
-    },
-    {
-      "ImportPath": "github.com/googleapis/gnostic/extensions",
-      "Rev": "0c5108395e2debce0d731cf0287ddf7242066aba"
-    },
-    {
-      "ImportPath": "github.com/gophercloud/gophercloud",
-      "Rev": "db5f840b1d1a595280d643defc09ce277996959e"
-    },
-    {
-      "ImportPath": "github.com/gophercloud/gophercloud/openstack",
-      "Rev": "db5f840b1d1a595280d643defc09ce277996959e"
-    },
-    {
-      "ImportPath": "github.com/gophercloud/gophercloud/openstack/identity/v2/tenants",
-      "Rev": "db5f840b1d1a595280d643defc09ce277996959e"
-    },
-    {
-      "ImportPath": "github.com/gophercloud/gophercloud/openstack/identity/v2/tokens",
-      "Rev": "db5f840b1d1a595280d643defc09ce277996959e"
-    },
-    {
-      "ImportPath": "github.com/gophercloud/gophercloud/openstack/identity/v3/tokens",
-      "Rev": "db5f840b1d1a595280d643defc09ce277996959e"
-    },
-    {
-      "ImportPath": "github.com/gophercloud/gophercloud/openstack/utils",
-      "Rev": "db5f840b1d1a595280d643defc09ce277996959e"
-    },
-    {
-      "ImportPath": "github.com/gophercloud/gophercloud/pagination",
-      "Rev": "db5f840b1d1a595280d643defc09ce277996959e"
-    },
-    {
-      "ImportPath": "github.com/gregjones/httpcache",
-      "Rev": "787624de3eb7bd915c329cba748687a3b22666a6"
-    },
-    {
-      "ImportPath": "github.com/gregjones/httpcache/diskcache",
-      "Rev": "787624de3eb7bd915c329cba748687a3b22666a6"
-    },
-    {
-      "ImportPath": "github.com/grpc-ecosystem/go-grpc-prometheus",
-      "Rev": "2500245aa6110c562d17020fb31a2c133d737799"
-    },
-    {
-      "ImportPath": "github.com/grpc-ecosystem/grpc-gateway/runtime",
-      "Rev": "84398b94e188ee336f307779b57b3aa91af7063c"
-    },
-    {
-      "ImportPath": "github.com/grpc-ecosystem/grpc-gateway/runtime/internal",
-      "Rev": "84398b94e188ee336f307779b57b3aa91af7063c"
-    },
-    {
-      "ImportPath": "github.com/grpc-ecosystem/grpc-gateway/utilities",
-      "Rev": "84398b94e188ee336f307779b57b3aa91af7063c"
-    },
-    {
-      "ImportPath": "github.com/hashicorp/golang-lru",
-      "Rev": "a0d98a5f288019575c6d1f4bb1573fef2d1fcdc4"
-    },
-    {
-      "ImportPath": "github.com/hashicorp/golang-lru/simplelru",
-      "Rev": "a0d98a5f288019575c6d1f4bb1573fef2d1fcdc4"
-    },
-    {
-      "ImportPath": "github.com/howeyc/gopass",
-      "Rev": "bf9dde6d0d2c004a008c27aaee91170c786f6db8"
-    },
-    {
-      "ImportPath": "github.com/imdario/mergo",
-      "Rev": "6633656539c1639d9d78127b7d47c622b5d7b6dc"
-    },
-    {
-      "ImportPath": "github.com/jonboulle/clockwork",
-      "Rev": "72f9bd7c4e0c2a40055ab3d0f09654f730cce982"
-    },
-    {
-      "ImportPath": "github.com/json-iterator/go",
-      "Rev": "36b14963da70d11297d313183d7e6388c8510e1e"
-    },
-    {
-      "ImportPath": "github.com/juju/ratelimit",
-      "Rev": "5b9ff866471762aa2ab2dced63c9fb6f53921342"
-    },
-    {
-      "ImportPath": "github.com/karlseguin/ccache",
-      "Rev": "3ba9789cfd2cb7b4fb4657efc994cc1c599a648c"
-    },
-    {
-      "ImportPath": "github.com/mailru/easyjson/buffer",
-      "Rev": "2f5df55504ebc322e4d52d34df6a1f5b503bf26d"
-    },
-    {
-      "ImportPath": "github.com/mailru/easyjson/jlexer",
-      "Rev": "2f5df55504ebc322e4d52d34df6a1f5b503bf26d"
-    },
-    {
-      "ImportPath": "github.com/mailru/easyjson/jwriter",
-      "Rev": "2f5df55504ebc322e4d52d34df6a1f5b503bf26d"
-    },
-    {
-      "ImportPath": "github.com/matttproud/golang_protobuf_extensions/pbutil",
-      "Rev": "fc2b8d3a73c4867e51861bbdd5ae3c1f0869dd6a"
-    },
-    {
-      "ImportPath": "github.com/mxk/go-flowrate/flowrate",
-      "Rev": "cca7078d478f8520f85629ad7c68962d31ed7682"
-    },
-    {
-      "ImportPath": "github.com/pborman/uuid",
-      "Rev": "ca53cad383cad2479bbba7f7a1a05797ec1386e4"
-    },
-    {
-      "ImportPath": "github.com/peterbourgon/diskv",
-      "Rev": "5f041e8faa004a95c88a202771f4cc3e991971e6"
-    },
-    {
-      "ImportPath": "github.com/pmezard/go-difflib/difflib",
-      "Rev": "d8ed2627bdf02c080bf22230dbb337003b7aba2d"
-    },
-    {
-      "ImportPath": "github.com/prometheus/client_golang/prometheus",
-      "Rev": "e7e903064f5e9eb5da98208bae10b475d4db0f8c"
-    },
-    {
-      "ImportPath": "github.com/prometheus/client_model/go",
-      "Rev": "fa8ad6fec33561be4280a8f0514318c79d7f6cb6"
-    },
-    {
-      "ImportPath": "github.com/prometheus/common/expfmt",
-      "Rev": "13ba4ddd0caa9c28ca7b7bffe1dfa9ed8d5ef207"
-    },
-    {
-      "ImportPath": "github.com/prometheus/common/internal/bitbucket.org/ww/goautoneg",
-      "Rev": "13ba4ddd0caa9c28ca7b7bffe1dfa9ed8d5ef207"
-    },
-    {
-      "ImportPath": "github.com/prometheus/common/model",
-      "Rev": "13ba4ddd0caa9c28ca7b7bffe1dfa9ed8d5ef207"
-    },
-    {
-      "ImportPath": "github.com/prometheus/procfs",
-      "Rev": "65c1f6f8f0fc1e2185eb9863a3bc751496404259"
-    },
-    {
-      "ImportPath": "github.com/prometheus/procfs/xfs",
-      "Rev": "65c1f6f8f0fc1e2185eb9863a3bc751496404259"
-    },
-    {
-      "ImportPath": "github.com/spf13/pflag",
-      "Rev": "9ff6c6923cfffbcd502984b8e0c80539a94968b7"
-    },
-    {
-      "ImportPath": "github.com/stretchr/testify/assert",
-      "Rev": "f6abca593680b2315d2075e0f5e2a9751e3f431a"
-    },
-    {
-      "ImportPath": "github.com/stretchr/testify/require",
-      "Rev": "f6abca593680b2315d2075e0f5e2a9751e3f431a"
-    },
-    {
-      "ImportPath": "github.com/ugorji/go/codec",
-      "Rev": "ded73eae5db7e7a0ef6f55aace87a2873c5d2b74"
-    },
-    {
-      "ImportPath": "github.com/xiang90/probing",
-      "Rev": "07dd2e8dfe18522e9c447ba95f2fe95262f63bb2"
-    },
-    {
-      "ImportPath": "golang.org/x/crypto/bcrypt",
-      "Rev": "81e90905daefcd6fd217b62423c0908922eadb30"
-    },
-    {
-      "ImportPath": "golang.org/x/crypto/blowfish",
-      "Rev": "81e90905daefcd6fd217b62423c0908922eadb30"
-    },
-    {
-      "ImportPath": "golang.org/x/crypto/nacl/secretbox",
-      "Rev": "81e90905daefcd6fd217b62423c0908922eadb30"
-    },
-    {
-      "ImportPath": "golang.org/x/crypto/poly1305",
-      "Rev": "81e90905daefcd6fd217b62423c0908922eadb30"
-    },
-    {
-      "ImportPath": "golang.org/x/crypto/salsa20/salsa",
-      "Rev": "81e90905daefcd6fd217b62423c0908922eadb30"
-    },
-    {
-      "ImportPath": "golang.org/x/crypto/ssh/terminal",
-      "Rev": "81e90905daefcd6fd217b62423c0908922eadb30"
-    },
-    {
-      "ImportPath": "golang.org/x/net/context",
-      "Rev": "1c05540f6879653db88113bc4a2b70aec4bd491f"
-    },
-    {
-      "ImportPath": "golang.org/x/net/html",
-      "Rev": "1c05540f6879653db88113bc4a2b70aec4bd491f"
-    },
-    {
-      "ImportPath": "golang.org/x/net/html/atom",
-      "Rev": "1c05540f6879653db88113bc4a2b70aec4bd491f"
-    },
-    {
-      "ImportPath": "golang.org/x/net/http2",
-      "Rev": "1c05540f6879653db88113bc4a2b70aec4bd491f"
-    },
-    {
-      "ImportPath": "golang.org/x/net/http2/hpack",
-      "Rev": "1c05540f6879653db88113bc4a2b70aec4bd491f"
-    },
-    {
-      "ImportPath": "golang.org/x/net/idna",
-      "Rev": "1c05540f6879653db88113bc4a2b70aec4bd491f"
-    },
-    {
-      "ImportPath": "golang.org/x/net/internal/timeseries",
-      "Rev": "1c05540f6879653db88113bc4a2b70aec4bd491f"
-    },
-    {
-      "ImportPath": "golang.org/x/net/lex/httplex",
-      "Rev": "1c05540f6879653db88113bc4a2b70aec4bd491f"
-    },
-    {
-      "ImportPath": "golang.org/x/net/trace",
-      "Rev": "1c05540f6879653db88113bc4a2b70aec4bd491f"
-    },
-    {
-      "ImportPath": "golang.org/x/net/websocket",
-      "Rev": "1c05540f6879653db88113bc4a2b70aec4bd491f"
-    },
-    {
-      "ImportPath": "golang.org/x/sys/unix",
-      "Rev": "95c6576299259db960f6c5b9b69ea52422860fce"
-    },
-    {
-      "ImportPath": "golang.org/x/sys/windows",
-      "Rev": "95c6576299259db960f6c5b9b69ea52422860fce"
-    },
-    {
-      "ImportPath": "golang.org/x/text/cases",
-      "Rev": "b19bf474d317b857955b12035d2c5acb57ce8b01"
-    },
-    {
-      "ImportPath": "golang.org/x/text/internal",
-      "Rev": "b19bf474d317b857955b12035d2c5acb57ce8b01"
-    },
-    {
-      "ImportPath": "golang.org/x/text/internal/tag",
-      "Rev": "b19bf474d317b857955b12035d2c5acb57ce8b01"
-    },
-    {
-      "ImportPath": "golang.org/x/text/language",
-      "Rev": "b19bf474d317b857955b12035d2c5acb57ce8b01"
-    },
-    {
-      "ImportPath": "golang.org/x/text/runes",
-      "Rev": "b19bf474d317b857955b12035d2c5acb57ce8b01"
-    },
-    {
-      "ImportPath": "golang.org/x/text/secure/bidirule",
-      "Rev": "b19bf474d317b857955b12035d2c5acb57ce8b01"
-    },
-    {
-      "ImportPath": "golang.org/x/text/secure/precis",
-      "Rev": "b19bf474d317b857955b12035d2c5acb57ce8b01"
-    },
-    {
-      "ImportPath": "golang.org/x/text/transform",
-      "Rev": "b19bf474d317b857955b12035d2c5acb57ce8b01"
-    },
-    {
-      "ImportPath": "golang.org/x/text/unicode/bidi",
-      "Rev": "b19bf474d317b857955b12035d2c5acb57ce8b01"
-    },
-    {
-      "ImportPath": "golang.org/x/text/unicode/norm",
-      "Rev": "b19bf474d317b857955b12035d2c5acb57ce8b01"
-    },
-    {
-      "ImportPath": "golang.org/x/text/width",
-      "Rev": "b19bf474d317b857955b12035d2c5acb57ce8b01"
-    },
-    {
-      "ImportPath": "golang.org/x/time/rate",
-      "Rev": "f51c12702a4d776e4c1fa9b0fabab841babae631"
-    },
-    {
-      "ImportPath": "google.golang.org/genproto/googleapis/rpc/status",
-      "Rev": "09f6ed296fc66555a25fe4ce95173148778dfa85"
-    },
-    {
-      "ImportPath": "google.golang.org/grpc",
-      "Rev": "d2e1b51f33ff8c5e4a15560ff049d200e83726c5"
-    },
-    {
-      "ImportPath": "google.golang.org/grpc/codes",
-      "Rev": "d2e1b51f33ff8c5e4a15560ff049d200e83726c5"
-    },
-    {
-      "ImportPath": "google.golang.org/grpc/credentials",
-      "Rev": "d2e1b51f33ff8c5e4a15560ff049d200e83726c5"
-    },
-    {
-      "ImportPath": "google.golang.org/grpc/grpclb/grpc_lb_v1",
-      "Rev": "d2e1b51f33ff8c5e4a15560ff049d200e83726c5"
-    },
-    {
-      "ImportPath": "google.golang.org/grpc/grpclog",
-      "Rev": "d2e1b51f33ff8c5e4a15560ff049d200e83726c5"
-    },
-    {
-      "ImportPath": "google.golang.org/grpc/internal",
-      "Rev": "d2e1b51f33ff8c5e4a15560ff049d200e83726c5"
-    },
-    {
-      "ImportPath": "google.golang.org/grpc/keepalive",
-      "Rev": "d2e1b51f33ff8c5e4a15560ff049d200e83726c5"
-    },
-    {
-      "ImportPath": "google.golang.org/grpc/metadata",
-      "Rev": "d2e1b51f33ff8c5e4a15560ff049d200e83726c5"
-    },
-    {
-      "ImportPath": "google.golang.org/grpc/naming",
-      "Rev": "d2e1b51f33ff8c5e4a15560ff049d200e83726c5"
-    },
-    {
-      "ImportPath": "google.golang.org/grpc/peer",
-      "Rev": "d2e1b51f33ff8c5e4a15560ff049d200e83726c5"
-    },
-    {
-      "ImportPath": "google.golang.org/grpc/stats",
-      "Rev": "d2e1b51f33ff8c5e4a15560ff049d200e83726c5"
-    },
-    {
-      "ImportPath": "google.golang.org/grpc/status",
-      "Rev": "d2e1b51f33ff8c5e4a15560ff049d200e83726c5"
-    },
-    {
-      "ImportPath": "google.golang.org/grpc/tap",
-      "Rev": "d2e1b51f33ff8c5e4a15560ff049d200e83726c5"
-    },
-    {
-      "ImportPath": "google.golang.org/grpc/transport",
-      "Rev": "d2e1b51f33ff8c5e4a15560ff049d200e83726c5"
-    },
-    {
-      "ImportPath": "gopkg.in/inf.v0",
-      "Rev": "3887ee99ecf07df5b447e9b00d9c0b2adaa9f3e4"
-    },
-    {
-      "ImportPath": "gopkg.in/natefinch/lumberjack.v2",
-      "Rev": "20b71e5b60d756d3d2f80def009790325acc2b23"
-    },
-    {
-      "ImportPath": "gopkg.in/yaml.v2",
-      "Rev": "53feefa2559fb8dfa8d81baad31be332c97d6c77"
-    },
-    {
-      "ImportPath": "k8s.io/api/admission/v1beta1",
-      "Rev": "069098300ed88876b027bc36c914e19d55cc3695"
-    },
-    {
-      "ImportPath": "k8s.io/api/admissionregistration/v1alpha1",
-      "Rev": "069098300ed88876b027bc36c914e19d55cc3695"
-    },
-    {
-      "ImportPath": "k8s.io/api/admissionregistration/v1beta1",
-      "Rev": "069098300ed88876b027bc36c914e19d55cc3695"
-    },
-    {
-      "ImportPath": "k8s.io/api/apps/v1",
-      "Rev": "069098300ed88876b027bc36c914e19d55cc3695"
-    },
-    {
-      "ImportPath": "k8s.io/api/apps/v1beta1",
-      "Rev": "069098300ed88876b027bc36c914e19d55cc3695"
-    },
-    {
-      "ImportPath": "k8s.io/api/apps/v1beta2",
-      "Rev": "069098300ed88876b027bc36c914e19d55cc3695"
-    },
-    {
-      "ImportPath": "k8s.io/api/authentication/v1",
-      "Rev": "069098300ed88876b027bc36c914e19d55cc3695"
-    },
-    {
-      "ImportPath": "k8s.io/api/authentication/v1beta1",
-      "Rev": "069098300ed88876b027bc36c914e19d55cc3695"
-    },
-    {
-      "ImportPath": "k8s.io/api/authorization/v1",
-      "Rev": "069098300ed88876b027bc36c914e19d55cc3695"
-    },
-    {
-      "ImportPath": "k8s.io/api/authorization/v1beta1",
-      "Rev": "069098300ed88876b027bc36c914e19d55cc3695"
-    },
-    {
-      "ImportPath": "k8s.io/api/autoscaling/v1",
-      "Rev": "069098300ed88876b027bc36c914e19d55cc3695"
-    },
-    {
-      "ImportPath": "k8s.io/api/autoscaling/v2beta1",
-      "Rev": "069098300ed88876b027bc36c914e19d55cc3695"
-    },
-    {
-      "ImportPath": "k8s.io/api/batch/v1",
-      "Rev": "069098300ed88876b027bc36c914e19d55cc3695"
-    },
-    {
-      "ImportPath": "k8s.io/api/batch/v1beta1",
-      "Rev": "069098300ed88876b027bc36c914e19d55cc3695"
-    },
-    {
-      "ImportPath": "k8s.io/api/batch/v2alpha1",
-      "Rev": "069098300ed88876b027bc36c914e19d55cc3695"
-    },
-    {
-      "ImportPath": "k8s.io/api/certificates/v1beta1",
-      "Rev": "069098300ed88876b027bc36c914e19d55cc3695"
-    },
-    {
-      "ImportPath": "k8s.io/api/core/v1",
-      "Rev": "069098300ed88876b027bc36c914e19d55cc3695"
-    },
-    {
-      "ImportPath": "k8s.io/api/events/v1beta1",
-      "Rev": "069098300ed88876b027bc36c914e19d55cc3695"
-    },
-    {
-      "ImportPath": "k8s.io/api/extensions/v1beta1",
-      "Rev": "069098300ed88876b027bc36c914e19d55cc3695"
-    },
-    {
-      "ImportPath": "k8s.io/api/networking/v1",
-      "Rev": "069098300ed88876b027bc36c914e19d55cc3695"
-    },
-    {
-      "ImportPath": "k8s.io/api/policy/v1beta1",
-      "Rev": "069098300ed88876b027bc36c914e19d55cc3695"
-    },
-    {
-      "ImportPath": "k8s.io/api/rbac/v1",
-      "Rev": "069098300ed88876b027bc36c914e19d55cc3695"
-    },
-    {
-      "ImportPath": "k8s.io/api/rbac/v1alpha1",
-      "Rev": "069098300ed88876b027bc36c914e19d55cc3695"
-    },
-    {
-      "ImportPath": "k8s.io/api/rbac/v1beta1",
-      "Rev": "069098300ed88876b027bc36c914e19d55cc3695"
-    },
-    {
-      "ImportPath": "k8s.io/api/scheduling/v1alpha1",
-      "Rev": "069098300ed88876b027bc36c914e19d55cc3695"
-    },
-    {
-      "ImportPath": "k8s.io/api/settings/v1alpha1",
-      "Rev": "069098300ed88876b027bc36c914e19d55cc3695"
-    },
-    {
-      "ImportPath": "k8s.io/api/storage/v1",
-      "Rev": "069098300ed88876b027bc36c914e19d55cc3695"
-    },
-    {
-      "ImportPath": "k8s.io/api/storage/v1alpha1",
-      "Rev": "069098300ed88876b027bc36c914e19d55cc3695"
-    },
-    {
-      "ImportPath": "k8s.io/api/storage/v1beta1",
-      "Rev": "069098300ed88876b027bc36c914e19d55cc3695"
-    },
-    {
-      "ImportPath": "k8s.io/apimachinery/pkg/api/equality",
-      "Rev": "069098300ed88876b027bc36c914e19d55cc3695"
-    },
-    {
-      "ImportPath": "k8s.io/apimachinery/pkg/api/errors",
-      "Rev": "069098300ed88876b027bc36c914e19d55cc3695"
-    },
-    {
-      "ImportPath": "k8s.io/apimachinery/pkg/api/meta",
-      "Rev": "069098300ed88876b027bc36c914e19d55cc3695"
-    },
-    {
-      "ImportPath": "k8s.io/apimachinery/pkg/api/resource",
-      "Rev": "069098300ed88876b027bc36c914e19d55cc3695"
-    },
-    {
-      "ImportPath": "k8s.io/apimachinery/pkg/api/testing",
-      "Rev": "069098300ed88876b027bc36c914e19d55cc3695"
-    },
-    {
-      "ImportPath": "k8s.io/apimachinery/pkg/api/testing/fuzzer",
-      "Rev": "069098300ed88876b027bc36c914e19d55cc3695"
-    },
-    {
-      "ImportPath": "k8s.io/apimachinery/pkg/api/testing/roundtrip",
-      "Rev": "069098300ed88876b027bc36c914e19d55cc3695"
-    },
-    {
-      "ImportPath": "k8s.io/apimachinery/pkg/api/validation",
-      "Rev": "069098300ed88876b027bc36c914e19d55cc3695"
-    },
-    {
-      "ImportPath": "k8s.io/apimachinery/pkg/api/validation/path",
-      "Rev": "069098300ed88876b027bc36c914e19d55cc3695"
-    },
-    {
-      "ImportPath": "k8s.io/apimachinery/pkg/apimachinery",
-      "Rev": "069098300ed88876b027bc36c914e19d55cc3695"
-    },
-    {
-      "ImportPath": "k8s.io/apimachinery/pkg/apimachinery/announced",
-      "Rev": "069098300ed88876b027bc36c914e19d55cc3695"
-    },
-    {
-      "ImportPath": "k8s.io/apimachinery/pkg/apimachinery/registered",
-      "Rev": "069098300ed88876b027bc36c914e19d55cc3695"
-    },
-    {
-      "ImportPath": "k8s.io/apimachinery/pkg/apis/meta/fuzzer",
-      "Rev": "069098300ed88876b027bc36c914e19d55cc3695"
-    },
-    {
-      "ImportPath": "k8s.io/apimachinery/pkg/apis/meta/internalversion",
-      "Rev": "069098300ed88876b027bc36c914e19d55cc3695"
-    },
-    {
-      "ImportPath": "k8s.io/apimachinery/pkg/apis/meta/v1",
-      "Rev": "069098300ed88876b027bc36c914e19d55cc3695"
-    },
-    {
-      "ImportPath": "k8s.io/apimachinery/pkg/apis/meta/v1/unstructured",
-      "Rev": "069098300ed88876b027bc36c914e19d55cc3695"
-    },
-    {
-      "ImportPath": "k8s.io/apimachinery/pkg/apis/meta/v1/validation",
-      "Rev": "069098300ed88876b027bc36c914e19d55cc3695"
-    },
-    {
-      "ImportPath": "k8s.io/apimachinery/pkg/apis/meta/v1alpha1",
-      "Rev": "069098300ed88876b027bc36c914e19d55cc3695"
-    },
-    {
-      "ImportPath": "k8s.io/apimachinery/pkg/conversion",
-      "Rev": "069098300ed88876b027bc36c914e19d55cc3695"
-    },
-    {
-      "ImportPath": "k8s.io/apimachinery/pkg/conversion/queryparams",
-      "Rev": "069098300ed88876b027bc36c914e19d55cc3695"
-    },
-    {
-      "ImportPath": "k8s.io/apimachinery/pkg/fields",
-      "Rev": "069098300ed88876b027bc36c914e19d55cc3695"
-    },
-    {
-      "ImportPath": "k8s.io/apimachinery/pkg/labels",
-      "Rev": "069098300ed88876b027bc36c914e19d55cc3695"
-    },
-    {
-      "ImportPath": "k8s.io/apimachinery/pkg/runtime",
-      "Rev": "069098300ed88876b027bc36c914e19d55cc3695"
-    },
-    {
-      "ImportPath": "k8s.io/apimachinery/pkg/runtime/schema",
-      "Rev": "069098300ed88876b027bc36c914e19d55cc3695"
-    },
-    {
-      "ImportPath": "k8s.io/apimachinery/pkg/runtime/serializer",
-      "Rev": "069098300ed88876b027bc36c914e19d55cc3695"
-    },
-    {
-      "ImportPath": "k8s.io/apimachinery/pkg/runtime/serializer/json",
-      "Rev": "069098300ed88876b027bc36c914e19d55cc3695"
-    },
-    {
-      "ImportPath": "k8s.io/apimachinery/pkg/runtime/serializer/protobuf",
-      "Rev": "069098300ed88876b027bc36c914e19d55cc3695"
-    },
-    {
-      "ImportPath": "k8s.io/apimachinery/pkg/runtime/serializer/recognizer",
-      "Rev": "069098300ed88876b027bc36c914e19d55cc3695"
-    },
-    {
-      "ImportPath": "k8s.io/apimachinery/pkg/runtime/serializer/streaming",
-      "Rev": "069098300ed88876b027bc36c914e19d55cc3695"
-    },
-    {
-      "ImportPath": "k8s.io/apimachinery/pkg/runtime/serializer/versioning",
-      "Rev": "069098300ed88876b027bc36c914e19d55cc3695"
-    },
-    {
-      "ImportPath": "k8s.io/apimachinery/pkg/selection",
-      "Rev": "069098300ed88876b027bc36c914e19d55cc3695"
-    },
-    {
-      "ImportPath": "k8s.io/apimachinery/pkg/types",
-      "Rev": "069098300ed88876b027bc36c914e19d55cc3695"
-    },
-    {
-      "ImportPath": "k8s.io/apimachinery/pkg/util/cache",
-      "Rev": "069098300ed88876b027bc36c914e19d55cc3695"
-    },
-    {
-      "ImportPath": "k8s.io/apimachinery/pkg/util/clock",
-      "Rev": "069098300ed88876b027bc36c914e19d55cc3695"
-    },
-    {
-      "ImportPath": "k8s.io/apimachinery/pkg/util/diff",
-      "Rev": "069098300ed88876b027bc36c914e19d55cc3695"
-    },
-    {
-      "ImportPath": "k8s.io/apimachinery/pkg/util/errors",
-      "Rev": "069098300ed88876b027bc36c914e19d55cc3695"
-    },
-    {
-      "ImportPath": "k8s.io/apimachinery/pkg/util/framer",
-      "Rev": "069098300ed88876b027bc36c914e19d55cc3695"
-    },
-    {
-      "ImportPath": "k8s.io/apimachinery/pkg/util/httpstream",
-      "Rev": "069098300ed88876b027bc36c914e19d55cc3695"
-    },
-    {
-      "ImportPath": "k8s.io/apimachinery/pkg/util/intstr",
-      "Rev": "069098300ed88876b027bc36c914e19d55cc3695"
-    },
-    {
-      "ImportPath": "k8s.io/apimachinery/pkg/util/json",
-      "Rev": "069098300ed88876b027bc36c914e19d55cc3695"
-    },
-    {
-      "ImportPath": "k8s.io/apimachinery/pkg/util/mergepatch",
-      "Rev": "069098300ed88876b027bc36c914e19d55cc3695"
-    },
-    {
-      "ImportPath": "k8s.io/apimachinery/pkg/util/net",
-      "Rev": "069098300ed88876b027bc36c914e19d55cc3695"
-    },
-    {
-      "ImportPath": "k8s.io/apimachinery/pkg/util/proxy",
-      "Rev": "069098300ed88876b027bc36c914e19d55cc3695"
-    },
-    {
-      "ImportPath": "k8s.io/apimachinery/pkg/util/rand",
-      "Rev": "069098300ed88876b027bc36c914e19d55cc3695"
-    },
-    {
-      "ImportPath": "k8s.io/apimachinery/pkg/util/runtime",
-      "Rev": "069098300ed88876b027bc36c914e19d55cc3695"
-    },
-    {
-      "ImportPath": "k8s.io/apimachinery/pkg/util/sets",
-      "Rev": "069098300ed88876b027bc36c914e19d55cc3695"
-    },
-    {
-      "ImportPath": "k8s.io/apimachinery/pkg/util/strategicpatch",
-      "Rev": "069098300ed88876b027bc36c914e19d55cc3695"
-    },
-    {
-      "ImportPath": "k8s.io/apimachinery/pkg/util/uuid",
-      "Rev": "069098300ed88876b027bc36c914e19d55cc3695"
-    },
-    {
-      "ImportPath": "k8s.io/apimachinery/pkg/util/validation",
-      "Rev": "069098300ed88876b027bc36c914e19d55cc3695"
-    },
-    {
-      "ImportPath": "k8s.io/apimachinery/pkg/util/validation/field",
-      "Rev": "069098300ed88876b027bc36c914e19d55cc3695"
-    },
-    {
-      "ImportPath": "k8s.io/apimachinery/pkg/util/wait",
-      "Rev": "069098300ed88876b027bc36c914e19d55cc3695"
-    },
-    {
-      "ImportPath": "k8s.io/apimachinery/pkg/util/waitgroup",
-      "Rev": "069098300ed88876b027bc36c914e19d55cc3695"
-    },
-    {
-      "ImportPath": "k8s.io/apimachinery/pkg/util/yaml",
-      "Rev": "069098300ed88876b027bc36c914e19d55cc3695"
-    },
-    {
-      "ImportPath": "k8s.io/apimachinery/pkg/version",
-      "Rev": "069098300ed88876b027bc36c914e19d55cc3695"
-    },
-    {
-      "ImportPath": "k8s.io/apimachinery/pkg/watch",
-      "Rev": "069098300ed88876b027bc36c914e19d55cc3695"
-    },
-    {
-      "ImportPath": "k8s.io/apimachinery/third_party/forked/golang/json",
-      "Rev": "069098300ed88876b027bc36c914e19d55cc3695"
-    },
-    {
-      "ImportPath": "k8s.io/apimachinery/third_party/forked/golang/netutil",
-      "Rev": "069098300ed88876b027bc36c914e19d55cc3695"
-    },
-    {
-      "ImportPath": "k8s.io/apimachinery/third_party/forked/golang/reflect",
-      "Rev": "069098300ed88876b027bc36c914e19d55cc3695"
-    },
-    {
-      "ImportPath": "k8s.io/client-go/discovery",
-      "Rev": "069098300ed88876b027bc36c914e19d55cc3695"
-    },
-    {
-      "ImportPath": "k8s.io/client-go/discovery/fake",
-      "Rev": "069098300ed88876b027bc36c914e19d55cc3695"
-    },
-    {
-      "ImportPath": "k8s.io/client-go/informers/admissionregistration",
-      "Rev": "069098300ed88876b027bc36c914e19d55cc3695"
-    },
-    {
-      "ImportPath": "k8s.io/client-go/informers/admissionregistration/v1alpha1",
-      "Rev": "069098300ed88876b027bc36c914e19d55cc3695"
-    },
-    {
-      "ImportPath": "k8s.io/client-go/informers/admissionregistration/v1beta1",
-      "Rev": "069098300ed88876b027bc36c914e19d55cc3695"
-    },
-    {
-      "ImportPath": "k8s.io/client-go/informers/apps",
-      "Rev": "069098300ed88876b027bc36c914e19d55cc3695"
-    },
-    {
-      "ImportPath": "k8s.io/client-go/informers/apps/v1",
-      "Rev": "069098300ed88876b027bc36c914e19d55cc3695"
-    },
-    {
-      "ImportPath": "k8s.io/client-go/informers/apps/v1beta1",
-      "Rev": "069098300ed88876b027bc36c914e19d55cc3695"
-    },
-    {
-      "ImportPath": "k8s.io/client-go/informers/apps/v1beta2",
-      "Rev": "069098300ed88876b027bc36c914e19d55cc3695"
-    },
-    {
-      "ImportPath": "k8s.io/client-go/informers/autoscaling",
-      "Rev": "069098300ed88876b027bc36c914e19d55cc3695"
-    },
-    {
-      "ImportPath": "k8s.io/client-go/informers/autoscaling/v1",
-      "Rev": "069098300ed88876b027bc36c914e19d55cc3695"
-    },
-    {
-      "ImportPath": "k8s.io/client-go/informers/autoscaling/v2beta1",
-      "Rev": "069098300ed88876b027bc36c914e19d55cc3695"
-    },
-    {
-      "ImportPath": "k8s.io/client-go/informers/batch",
-      "Rev": "069098300ed88876b027bc36c914e19d55cc3695"
-    },
-    {
-      "ImportPath": "k8s.io/client-go/informers/batch/v1",
-      "Rev": "069098300ed88876b027bc36c914e19d55cc3695"
-    },
-    {
-      "ImportPath": "k8s.io/client-go/informers/batch/v1beta1",
-      "Rev": "069098300ed88876b027bc36c914e19d55cc3695"
-    },
-    {
-      "ImportPath": "k8s.io/client-go/informers/batch/v2alpha1",
-      "Rev": "069098300ed88876b027bc36c914e19d55cc3695"
-    },
-    {
-      "ImportPath": "k8s.io/client-go/informers/certificates",
-      "Rev": "069098300ed88876b027bc36c914e19d55cc3695"
-    },
-    {
-      "ImportPath": "k8s.io/client-go/informers/certificates/v1beta1",
-      "Rev": "069098300ed88876b027bc36c914e19d55cc3695"
-    },
-    {
-      "ImportPath": "k8s.io/client-go/informers/core",
-      "Rev": "069098300ed88876b027bc36c914e19d55cc3695"
-    },
-    {
-      "ImportPath": "k8s.io/client-go/informers/core/v1",
-      "Rev": "069098300ed88876b027bc36c914e19d55cc3695"
-    },
-    {
-      "ImportPath": "k8s.io/client-go/informers/events",
-      "Rev": "069098300ed88876b027bc36c914e19d55cc3695"
-    },
-    {
-      "ImportPath": "k8s.io/client-go/informers/events/v1beta1",
-      "Rev": "069098300ed88876b027bc36c914e19d55cc3695"
-    },
-    {
-      "ImportPath": "k8s.io/client-go/informers/extensions",
-      "Rev": "069098300ed88876b027bc36c914e19d55cc3695"
-    },
-    {
-      "ImportPath": "k8s.io/client-go/informers/extensions/v1beta1",
-      "Rev": "069098300ed88876b027bc36c914e19d55cc3695"
-    },
-    {
-      "ImportPath": "k8s.io/client-go/informers/internalinterfaces",
-      "Rev": "069098300ed88876b027bc36c914e19d55cc3695"
-    },
-    {
-      "ImportPath": "k8s.io/client-go/informers/networking",
-      "Rev": "069098300ed88876b027bc36c914e19d55cc3695"
-    },
-    {
-      "ImportPath": "k8s.io/client-go/informers/networking/v1",
-      "Rev": "069098300ed88876b027bc36c914e19d55cc3695"
-    },
-    {
-      "ImportPath": "k8s.io/client-go/informers/policy",
-      "Rev": "069098300ed88876b027bc36c914e19d55cc3695"
-    },
-    {
-      "ImportPath": "k8s.io/client-go/informers/policy/v1beta1",
-      "Rev": "069098300ed88876b027bc36c914e19d55cc3695"
-    },
-    {
-      "ImportPath": "k8s.io/client-go/informers/rbac",
-      "Rev": "069098300ed88876b027bc36c914e19d55cc3695"
-    },
-    {
-      "ImportPath": "k8s.io/client-go/informers/rbac/v1",
-      "Rev": "069098300ed88876b027bc36c914e19d55cc3695"
-    },
-    {
-      "ImportPath": "k8s.io/client-go/informers/rbac/v1alpha1",
-      "Rev": "069098300ed88876b027bc36c914e19d55cc3695"
-    },
-    {
-      "ImportPath": "k8s.io/client-go/informers/rbac/v1beta1",
-      "Rev": "069098300ed88876b027bc36c914e19d55cc3695"
-    },
-    {
-      "ImportPath": "k8s.io/client-go/informers/scheduling",
-      "Rev": "069098300ed88876b027bc36c914e19d55cc3695"
-    },
-    {
-      "ImportPath": "k8s.io/client-go/informers/scheduling/v1alpha1",
-      "Rev": "069098300ed88876b027bc36c914e19d55cc3695"
-    },
-    {
-      "ImportPath": "k8s.io/client-go/informers/settings",
-      "Rev": "069098300ed88876b027bc36c914e19d55cc3695"
-    },
-    {
-      "ImportPath": "k8s.io/client-go/informers/settings/v1alpha1",
-      "Rev": "069098300ed88876b027bc36c914e19d55cc3695"
-    },
-    {
-      "ImportPath": "k8s.io/client-go/informers/storage",
-      "Rev": "069098300ed88876b027bc36c914e19d55cc3695"
-    },
-    {
-      "ImportPath": "k8s.io/client-go/informers/storage/v1",
-      "Rev": "069098300ed88876b027bc36c914e19d55cc3695"
-    },
-    {
-      "ImportPath": "k8s.io/client-go/informers/storage/v1alpha1",
-      "Rev": "069098300ed88876b027bc36c914e19d55cc3695"
-    },
-    {
-      "ImportPath": "k8s.io/client-go/informers/storage/v1beta1",
-      "Rev": "069098300ed88876b027bc36c914e19d55cc3695"
-    },
-    {
-      "ImportPath": "k8s.io/client-go/kubernetes",
-      "Rev": "069098300ed88876b027bc36c914e19d55cc3695"
-    },
-    {
-      "ImportPath": "k8s.io/client-go/kubernetes/scheme",
-      "Rev": "069098300ed88876b027bc36c914e19d55cc3695"
-    },
-    {
-      "ImportPath": "k8s.io/client-go/kubernetes/typed/admissionregistration/v1alpha1",
-      "Rev": "069098300ed88876b027bc36c914e19d55cc3695"
-    },
-    {
-      "ImportPath": "k8s.io/client-go/kubernetes/typed/admissionregistration/v1alpha1/fake",
-      "Rev": "069098300ed88876b027bc36c914e19d55cc3695"
-    },
-    {
-      "ImportPath": "k8s.io/client-go/kubernetes/typed/admissionregistration/v1beta1",
-      "Rev": "069098300ed88876b027bc36c914e19d55cc3695"
-    },
-    {
-      "ImportPath": "k8s.io/client-go/kubernetes/typed/admissionregistration/v1beta1/fake",
-      "Rev": "069098300ed88876b027bc36c914e19d55cc3695"
-    },
-    {
-      "ImportPath": "k8s.io/client-go/kubernetes/typed/apps/v1",
-      "Rev": "069098300ed88876b027bc36c914e19d55cc3695"
-    },
-    {
-      "ImportPath": "k8s.io/client-go/kubernetes/typed/apps/v1/fake",
-      "Rev": "069098300ed88876b027bc36c914e19d55cc3695"
-    },
-    {
-      "ImportPath": "k8s.io/client-go/kubernetes/typed/apps/v1beta1",
-      "Rev": "069098300ed88876b027bc36c914e19d55cc3695"
-    },
-    {
-      "ImportPath": "k8s.io/client-go/kubernetes/typed/apps/v1beta1/fake",
-      "Rev": "069098300ed88876b027bc36c914e19d55cc3695"
-    },
-    {
-      "ImportPath": "k8s.io/client-go/kubernetes/typed/apps/v1beta2",
-      "Rev": "069098300ed88876b027bc36c914e19d55cc3695"
-    },
-    {
-      "ImportPath": "k8s.io/client-go/kubernetes/typed/apps/v1beta2/fake",
-      "Rev": "069098300ed88876b027bc36c914e19d55cc3695"
-    },
-    {
-      "ImportPath": "k8s.io/client-go/kubernetes/typed/authentication/v1",
-      "Rev": "069098300ed88876b027bc36c914e19d55cc3695"
-    },
-    {
-      "ImportPath": "k8s.io/client-go/kubernetes/typed/authentication/v1/fake",
-      "Rev": "069098300ed88876b027bc36c914e19d55cc3695"
-    },
-    {
-      "ImportPath": "k8s.io/client-go/kubernetes/typed/authentication/v1beta1",
-      "Rev": "069098300ed88876b027bc36c914e19d55cc3695"
-    },
-    {
-      "ImportPath": "k8s.io/client-go/kubernetes/typed/authentication/v1beta1/fake",
-      "Rev": "069098300ed88876b027bc36c914e19d55cc3695"
-    },
-    {
-      "ImportPath": "k8s.io/client-go/kubernetes/typed/authorization/v1",
-      "Rev": "069098300ed88876b027bc36c914e19d55cc3695"
-    },
-    {
-      "ImportPath": "k8s.io/client-go/kubernetes/typed/authorization/v1/fake",
-      "Rev": "069098300ed88876b027bc36c914e19d55cc3695"
-    },
-    {
-      "ImportPath": "k8s.io/client-go/kubernetes/typed/authorization/v1beta1",
-      "Rev": "069098300ed88876b027bc36c914e19d55cc3695"
-    },
-    {
-      "ImportPath": "k8s.io/client-go/kubernetes/typed/authorization/v1beta1/fake",
-      "Rev": "069098300ed88876b027bc36c914e19d55cc3695"
-    },
-    {
-      "ImportPath": "k8s.io/client-go/kubernetes/typed/autoscaling/v1",
-      "Rev": "069098300ed88876b027bc36c914e19d55cc3695"
-    },
-    {
-      "ImportPath": "k8s.io/client-go/kubernetes/typed/autoscaling/v1/fake",
-      "Rev": "069098300ed88876b027bc36c914e19d55cc3695"
-    },
-    {
-      "ImportPath": "k8s.io/client-go/kubernetes/typed/autoscaling/v2beta1",
-      "Rev": "069098300ed88876b027bc36c914e19d55cc3695"
-    },
-    {
-      "ImportPath": "k8s.io/client-go/kubernetes/typed/autoscaling/v2beta1/fake",
-      "Rev": "069098300ed88876b027bc36c914e19d55cc3695"
-    },
-    {
-      "ImportPath": "k8s.io/client-go/kubernetes/typed/batch/v1",
-      "Rev": "069098300ed88876b027bc36c914e19d55cc3695"
-    },
-    {
-      "ImportPath": "k8s.io/client-go/kubernetes/typed/batch/v1/fake",
-      "Rev": "069098300ed88876b027bc36c914e19d55cc3695"
-    },
-    {
-      "ImportPath": "k8s.io/client-go/kubernetes/typed/batch/v1beta1",
-      "Rev": "069098300ed88876b027bc36c914e19d55cc3695"
-    },
-    {
-      "ImportPath": "k8s.io/client-go/kubernetes/typed/batch/v1beta1/fake",
-      "Rev": "069098300ed88876b027bc36c914e19d55cc3695"
-    },
-    {
-      "ImportPath": "k8s.io/client-go/kubernetes/typed/batch/v2alpha1",
-      "Rev": "069098300ed88876b027bc36c914e19d55cc3695"
-    },
-    {
-      "ImportPath": "k8s.io/client-go/kubernetes/typed/batch/v2alpha1/fake",
-      "Rev": "069098300ed88876b027bc36c914e19d55cc3695"
-    },
-    {
-      "ImportPath": "k8s.io/client-go/kubernetes/typed/certificates/v1beta1",
-      "Rev": "069098300ed88876b027bc36c914e19d55cc3695"
-    },
-    {
-      "ImportPath": "k8s.io/client-go/kubernetes/typed/certificates/v1beta1/fake",
-      "Rev": "069098300ed88876b027bc36c914e19d55cc3695"
-    },
-    {
-      "ImportPath": "k8s.io/client-go/kubernetes/typed/core/v1",
-      "Rev": "069098300ed88876b027bc36c914e19d55cc3695"
-    },
-    {
-      "ImportPath": "k8s.io/client-go/kubernetes/typed/core/v1/fake",
-      "Rev": "069098300ed88876b027bc36c914e19d55cc3695"
-    },
-    {
-      "ImportPath": "k8s.io/client-go/kubernetes/typed/events/v1beta1",
-      "Rev": "069098300ed88876b027bc36c914e19d55cc3695"
-    },
-    {
-      "ImportPath": "k8s.io/client-go/kubernetes/typed/events/v1beta1/fake",
-      "Rev": "069098300ed88876b027bc36c914e19d55cc3695"
-    },
-    {
-      "ImportPath": "k8s.io/client-go/kubernetes/typed/extensions/v1beta1",
-      "Rev": "069098300ed88876b027bc36c914e19d55cc3695"
-    },
-    {
-      "ImportPath": "k8s.io/client-go/kubernetes/typed/extensions/v1beta1/fake",
-      "Rev": "069098300ed88876b027bc36c914e19d55cc3695"
-    },
-    {
-      "ImportPath": "k8s.io/client-go/kubernetes/typed/networking/v1",
-      "Rev": "069098300ed88876b027bc36c914e19d55cc3695"
-    },
-    {
-      "ImportPath": "k8s.io/client-go/kubernetes/typed/networking/v1/fake",
-      "Rev": "069098300ed88876b027bc36c914e19d55cc3695"
-    },
-    {
-      "ImportPath": "k8s.io/client-go/kubernetes/typed/policy/v1beta1",
-      "Rev": "069098300ed88876b027bc36c914e19d55cc3695"
-    },
-    {
-      "ImportPath": "k8s.io/client-go/kubernetes/typed/policy/v1beta1/fake",
-      "Rev": "069098300ed88876b027bc36c914e19d55cc3695"
-    },
-    {
-      "ImportPath": "k8s.io/client-go/kubernetes/typed/rbac/v1",
-      "Rev": "069098300ed88876b027bc36c914e19d55cc3695"
-    },
-    {
-      "ImportPath": "k8s.io/client-go/kubernetes/typed/rbac/v1/fake",
-      "Rev": "069098300ed88876b027bc36c914e19d55cc3695"
-    },
-    {
-      "ImportPath": "k8s.io/client-go/kubernetes/typed/rbac/v1alpha1",
-      "Rev": "069098300ed88876b027bc36c914e19d55cc3695"
-    },
-    {
-      "ImportPath": "k8s.io/client-go/kubernetes/typed/rbac/v1alpha1/fake",
-      "Rev": "069098300ed88876b027bc36c914e19d55cc3695"
-    },
-    {
-      "ImportPath": "k8s.io/client-go/kubernetes/typed/rbac/v1beta1",
-      "Rev": "069098300ed88876b027bc36c914e19d55cc3695"
-    },
-    {
-      "ImportPath": "k8s.io/client-go/kubernetes/typed/rbac/v1beta1/fake",
-      "Rev": "069098300ed88876b027bc36c914e19d55cc3695"
-    },
-    {
-      "ImportPath": "k8s.io/client-go/kubernetes/typed/scheduling/v1alpha1",
-      "Rev": "069098300ed88876b027bc36c914e19d55cc3695"
-    },
-    {
-      "ImportPath": "k8s.io/client-go/kubernetes/typed/scheduling/v1alpha1/fake",
-      "Rev": "069098300ed88876b027bc36c914e19d55cc3695"
-    },
-    {
-      "ImportPath": "k8s.io/client-go/kubernetes/typed/settings/v1alpha1",
-      "Rev": "069098300ed88876b027bc36c914e19d55cc3695"
-    },
-    {
-      "ImportPath": "k8s.io/client-go/kubernetes/typed/settings/v1alpha1/fake",
-      "Rev": "069098300ed88876b027bc36c914e19d55cc3695"
-    },
-    {
-      "ImportPath": "k8s.io/client-go/kubernetes/typed/storage/v1",
-      "Rev": "069098300ed88876b027bc36c914e19d55cc3695"
-    },
-    {
-      "ImportPath": "k8s.io/client-go/kubernetes/typed/storage/v1/fake",
-      "Rev": "069098300ed88876b027bc36c914e19d55cc3695"
-    },
-    {
-      "ImportPath": "k8s.io/client-go/kubernetes/typed/storage/v1alpha1",
-      "Rev": "069098300ed88876b027bc36c914e19d55cc3695"
-    },
-    {
-      "ImportPath": "k8s.io/client-go/kubernetes/typed/storage/v1alpha1/fake",
-      "Rev": "069098300ed88876b027bc36c914e19d55cc3695"
-    },
-    {
-      "ImportPath": "k8s.io/client-go/kubernetes/typed/storage/v1beta1",
-      "Rev": "069098300ed88876b027bc36c914e19d55cc3695"
-    },
-    {
-      "ImportPath": "k8s.io/client-go/kubernetes/typed/storage/v1beta1/fake",
-      "Rev": "069098300ed88876b027bc36c914e19d55cc3695"
-    },
-    {
-      "ImportPath": "k8s.io/client-go/listers/admissionregistration/v1alpha1",
-      "Rev": "069098300ed88876b027bc36c914e19d55cc3695"
-    },
-    {
-      "ImportPath": "k8s.io/client-go/listers/admissionregistration/v1beta1",
-      "Rev": "069098300ed88876b027bc36c914e19d55cc3695"
-    },
-    {
-      "ImportPath": "k8s.io/client-go/listers/apps/v1",
-      "Rev": "069098300ed88876b027bc36c914e19d55cc3695"
-    },
-    {
-      "ImportPath": "k8s.io/client-go/listers/apps/v1beta1",
-      "Rev": "069098300ed88876b027bc36c914e19d55cc3695"
-    },
-    {
-      "ImportPath": "k8s.io/client-go/listers/apps/v1beta2",
-      "Rev": "069098300ed88876b027bc36c914e19d55cc3695"
-    },
-    {
-      "ImportPath": "k8s.io/client-go/listers/autoscaling/v1",
-      "Rev": "069098300ed88876b027bc36c914e19d55cc3695"
-    },
-    {
-      "ImportPath": "k8s.io/client-go/listers/autoscaling/v2beta1",
-      "Rev": "069098300ed88876b027bc36c914e19d55cc3695"
-    },
-    {
-      "ImportPath": "k8s.io/client-go/listers/batch/v1",
-      "Rev": "069098300ed88876b027bc36c914e19d55cc3695"
-    },
-    {
-      "ImportPath": "k8s.io/client-go/listers/batch/v1beta1",
-      "Rev": "069098300ed88876b027bc36c914e19d55cc3695"
-    },
-    {
-      "ImportPath": "k8s.io/client-go/listers/batch/v2alpha1",
-      "Rev": "069098300ed88876b027bc36c914e19d55cc3695"
-    },
-    {
-      "ImportPath": "k8s.io/client-go/listers/certificates/v1beta1",
-      "Rev": "069098300ed88876b027bc36c914e19d55cc3695"
-    },
-    {
-      "ImportPath": "k8s.io/client-go/listers/core/v1",
-      "Rev": "069098300ed88876b027bc36c914e19d55cc3695"
-    },
-    {
-      "ImportPath": "k8s.io/client-go/listers/events/v1beta1",
-      "Rev": "069098300ed88876b027bc36c914e19d55cc3695"
-    },
-    {
-      "ImportPath": "k8s.io/client-go/listers/extensions/v1beta1",
-      "Rev": "069098300ed88876b027bc36c914e19d55cc3695"
-    },
-    {
-      "ImportPath": "k8s.io/client-go/listers/networking/v1",
-      "Rev": "069098300ed88876b027bc36c914e19d55cc3695"
-    },
-    {
-      "ImportPath": "k8s.io/client-go/listers/policy/v1beta1",
-      "Rev": "069098300ed88876b027bc36c914e19d55cc3695"
-    },
-    {
-      "ImportPath": "k8s.io/client-go/listers/rbac/v1",
-      "Rev": "069098300ed88876b027bc36c914e19d55cc3695"
-    },
-    {
-      "ImportPath": "k8s.io/client-go/listers/rbac/v1alpha1",
-      "Rev": "069098300ed88876b027bc36c914e19d55cc3695"
-    },
-    {
-      "ImportPath": "k8s.io/client-go/listers/rbac/v1beta1",
-      "Rev": "069098300ed88876b027bc36c914e19d55cc3695"
-    },
-    {
-      "ImportPath": "k8s.io/client-go/listers/scheduling/v1alpha1",
-      "Rev": "069098300ed88876b027bc36c914e19d55cc3695"
-    },
-    {
-      "ImportPath": "k8s.io/client-go/listers/settings/v1alpha1",
-      "Rev": "069098300ed88876b027bc36c914e19d55cc3695"
-    },
-    {
-      "ImportPath": "k8s.io/client-go/listers/storage/v1",
-      "Rev": "069098300ed88876b027bc36c914e19d55cc3695"
-    },
-    {
-      "ImportPath": "k8s.io/client-go/listers/storage/v1alpha1",
-      "Rev": "069098300ed88876b027bc36c914e19d55cc3695"
-    },
-    {
-      "ImportPath": "k8s.io/client-go/listers/storage/v1beta1",
-      "Rev": "069098300ed88876b027bc36c914e19d55cc3695"
-    },
-    {
-      "ImportPath": "k8s.io/client-go/pkg/version",
-      "Rev": "069098300ed88876b027bc36c914e19d55cc3695"
-    },
-    {
-      "ImportPath": "k8s.io/client-go/rest",
-      "Rev": "069098300ed88876b027bc36c914e19d55cc3695"
-    },
-    {
-      "ImportPath": "k8s.io/client-go/rest/watch",
-      "Rev": "069098300ed88876b027bc36c914e19d55cc3695"
-    },
-    {
-      "ImportPath": "k8s.io/client-go/testing",
-      "Rev": "069098300ed88876b027bc36c914e19d55cc3695"
-    },
-    {
-      "ImportPath": "k8s.io/client-go/tools/auth",
-      "Rev": "069098300ed88876b027bc36c914e19d55cc3695"
-    },
-    {
-      "ImportPath": "k8s.io/client-go/tools/cache",
-      "Rev": "069098300ed88876b027bc36c914e19d55cc3695"
-    },
-    {
-      "ImportPath": "k8s.io/client-go/tools/clientcmd/api",
-      "Rev": "069098300ed88876b027bc36c914e19d55cc3695"
-    },
-    {
-      "ImportPath": "k8s.io/client-go/tools/clientcmd/api/latest",
-      "Rev": "069098300ed88876b027bc36c914e19d55cc3695"
-    },
-    {
-      "ImportPath": "k8s.io/client-go/tools/clientcmd/api/v1",
-      "Rev": "069098300ed88876b027bc36c914e19d55cc3695"
-    },
-    {
-      "ImportPath": "k8s.io/client-go/tools/metrics",
-      "Rev": "069098300ed88876b027bc36c914e19d55cc3695"
-    },
-    {
-      "ImportPath": "k8s.io/client-go/tools/pager",
-      "Rev": "069098300ed88876b027bc36c914e19d55cc3695"
-    },
-    {
-      "ImportPath": "k8s.io/client-go/tools/reference",
-      "Rev": "069098300ed88876b027bc36c914e19d55cc3695"
-    },
-    {
-      "ImportPath": "k8s.io/client-go/transport",
-      "Rev": "069098300ed88876b027bc36c914e19d55cc3695"
-    },
-    {
-      "ImportPath": "k8s.io/client-go/util/buffer",
-      "Rev": "069098300ed88876b027bc36c914e19d55cc3695"
-    },
-    {
-      "ImportPath": "k8s.io/client-go/util/cert",
-      "Rev": "069098300ed88876b027bc36c914e19d55cc3695"
-    },
-    {
-      "ImportPath": "k8s.io/client-go/util/flowcontrol",
-      "Rev": "069098300ed88876b027bc36c914e19d55cc3695"
-    },
-    {
-      "ImportPath": "k8s.io/client-go/util/homedir",
-      "Rev": "069098300ed88876b027bc36c914e19d55cc3695"
-    },
-    {
-      "ImportPath": "k8s.io/client-go/util/integer",
-      "Rev": "069098300ed88876b027bc36c914e19d55cc3695"
-    },
-    {
-      "ImportPath": "k8s.io/kube-openapi/pkg/builder",
-      "Rev": "39a7bf85c140f972372c2a0d1ee40adbf0c8bfe1"
-    },
-    {
-      "ImportPath": "k8s.io/kube-openapi/pkg/common",
-      "Rev": "39a7bf85c140f972372c2a0d1ee40adbf0c8bfe1"
-    },
-    {
-      "ImportPath": "k8s.io/kube-openapi/pkg/handler",
-      "Rev": "39a7bf85c140f972372c2a0d1ee40adbf0c8bfe1"
-    },
-    {
-      "ImportPath": "k8s.io/kube-openapi/pkg/util",
-      "Rev": "39a7bf85c140f972372c2a0d1ee40adbf0c8bfe1"
-    },
-    {
-      "ImportPath": "k8s.io/kube-openapi/pkg/util/proto",
-      "Rev": "39a7bf85c140f972372c2a0d1ee40adbf0c8bfe1"
-    },
-    {
-      "ImportPath": "k8s.io/client-go/discovery",
-      "Rev": "069098300ed88876b027bc36c914e19d55cc3695"
-    },
-    {
-      "ImportPath": "k8s.io/client-go/informers",
-      "Rev": "069098300ed88876b027bc36c914e19d55cc3695"
-    },
-    {
-      "ImportPath": "k8s.io/client-go/kubernetes",
-      "Rev": "069098300ed88876b027bc36c914e19d55cc3695"
-    },
-    {
-      "ImportPath": "k8s.io/client-go/kubernetes/fake",
-      "Rev": "069098300ed88876b027bc36c914e19d55cc3695"
-    },
-    {
-      "ImportPath": "k8s.io/client-go/kubernetes/scheme",
-      "Rev": "069098300ed88876b027bc36c914e19d55cc3695"
-    },
-    {
-      "ImportPath": "k8s.io/client-go/kubernetes/typed/authentication/v1beta1",
-      "Rev": "069098300ed88876b027bc36c914e19d55cc3695"
-    },
-    {
-      "ImportPath": "k8s.io/client-go/kubernetes/typed/authorization/v1beta1",
-      "Rev": "069098300ed88876b027bc36c914e19d55cc3695"
-    },
-    {
-      "ImportPath": "k8s.io/client-go/kubernetes/typed/core/v1",
-      "Rev": "069098300ed88876b027bc36c914e19d55cc3695"
-    },
-    {
-      "ImportPath": "k8s.io/client-go/listers/core/v1",
-      "Rev": "069098300ed88876b027bc36c914e19d55cc3695"
-    },
-    {
-      "ImportPath": "k8s.io/client-go/rest",
-      "Rev": "069098300ed88876b027bc36c914e19d55cc3695"
-    },
-    {
-      "ImportPath": "k8s.io/client-go/testing",
-      "Rev": "069098300ed88876b027bc36c914e19d55cc3695"
-    },
-    {
-      "ImportPath": "k8s.io/client-go/tools/cache",
-      "Rev": "069098300ed88876b027bc36c914e19d55cc3695"
-    },
-    {
-      "ImportPath": "k8s.io/client-go/tools/clientcmd",
-      "Rev": "069098300ed88876b027bc36c914e19d55cc3695"
-    },
-    {
-      "ImportPath": "k8s.io/client-go/tools/clientcmd/api",
-      "Rev": "069098300ed88876b027bc36c914e19d55cc3695"
-    },
-    {
-      "ImportPath": "k8s.io/client-go/tools/clientcmd/api/v1",
-      "Rev": "069098300ed88876b027bc36c914e19d55cc3695"
-    },
-    {
-      "ImportPath": "k8s.io/client-go/util/cert",
-      "Rev": "069098300ed88876b027bc36c914e19d55cc3695"
-    },
-    {
-      "ImportPath": "k8s.io/client-go/util/flowcontrol",
-      "Rev": "069098300ed88876b027bc36c914e19d55cc3695"
-    }
-  ]
-=======
 	"ImportPath": "k8s.io/apiserver",
 	"GoVersion": "go1.9",
 	"GodepVersion": "v79",
@@ -2530,927 +764,927 @@
 		},
 		{
 			"ImportPath": "k8s.io/api/admission/v1beta1",
-			"Rev": "168091b7c0f030ab2b7a9fc734598880a116c6b8"
+			"Rev": "11147472b7c934c474a2c484af3c0c5210b7a3af"
 		},
 		{
 			"ImportPath": "k8s.io/api/admissionregistration/v1alpha1",
-			"Rev": "168091b7c0f030ab2b7a9fc734598880a116c6b8"
+			"Rev": "11147472b7c934c474a2c484af3c0c5210b7a3af"
 		},
 		{
 			"ImportPath": "k8s.io/api/admissionregistration/v1beta1",
-			"Rev": "168091b7c0f030ab2b7a9fc734598880a116c6b8"
+			"Rev": "11147472b7c934c474a2c484af3c0c5210b7a3af"
 		},
 		{
 			"ImportPath": "k8s.io/api/apps/v1",
-			"Rev": "168091b7c0f030ab2b7a9fc734598880a116c6b8"
+			"Rev": "11147472b7c934c474a2c484af3c0c5210b7a3af"
 		},
 		{
 			"ImportPath": "k8s.io/api/apps/v1beta1",
-			"Rev": "168091b7c0f030ab2b7a9fc734598880a116c6b8"
+			"Rev": "11147472b7c934c474a2c484af3c0c5210b7a3af"
 		},
 		{
 			"ImportPath": "k8s.io/api/apps/v1beta2",
-			"Rev": "168091b7c0f030ab2b7a9fc734598880a116c6b8"
+			"Rev": "11147472b7c934c474a2c484af3c0c5210b7a3af"
 		},
 		{
 			"ImportPath": "k8s.io/api/authentication/v1",
-			"Rev": "168091b7c0f030ab2b7a9fc734598880a116c6b8"
+			"Rev": "11147472b7c934c474a2c484af3c0c5210b7a3af"
 		},
 		{
 			"ImportPath": "k8s.io/api/authentication/v1beta1",
-			"Rev": "168091b7c0f030ab2b7a9fc734598880a116c6b8"
+			"Rev": "11147472b7c934c474a2c484af3c0c5210b7a3af"
 		},
 		{
 			"ImportPath": "k8s.io/api/authorization/v1",
-			"Rev": "168091b7c0f030ab2b7a9fc734598880a116c6b8"
+			"Rev": "11147472b7c934c474a2c484af3c0c5210b7a3af"
 		},
 		{
 			"ImportPath": "k8s.io/api/authorization/v1beta1",
-			"Rev": "168091b7c0f030ab2b7a9fc734598880a116c6b8"
+			"Rev": "11147472b7c934c474a2c484af3c0c5210b7a3af"
 		},
 		{
 			"ImportPath": "k8s.io/api/autoscaling/v1",
-			"Rev": "168091b7c0f030ab2b7a9fc734598880a116c6b8"
+			"Rev": "11147472b7c934c474a2c484af3c0c5210b7a3af"
 		},
 		{
 			"ImportPath": "k8s.io/api/autoscaling/v2beta1",
-			"Rev": "168091b7c0f030ab2b7a9fc734598880a116c6b8"
+			"Rev": "11147472b7c934c474a2c484af3c0c5210b7a3af"
 		},
 		{
 			"ImportPath": "k8s.io/api/batch/v1",
-			"Rev": "168091b7c0f030ab2b7a9fc734598880a116c6b8"
+			"Rev": "11147472b7c934c474a2c484af3c0c5210b7a3af"
 		},
 		{
 			"ImportPath": "k8s.io/api/batch/v1beta1",
-			"Rev": "168091b7c0f030ab2b7a9fc734598880a116c6b8"
+			"Rev": "11147472b7c934c474a2c484af3c0c5210b7a3af"
 		},
 		{
 			"ImportPath": "k8s.io/api/batch/v2alpha1",
-			"Rev": "168091b7c0f030ab2b7a9fc734598880a116c6b8"
+			"Rev": "11147472b7c934c474a2c484af3c0c5210b7a3af"
 		},
 		{
 			"ImportPath": "k8s.io/api/certificates/v1beta1",
-			"Rev": "168091b7c0f030ab2b7a9fc734598880a116c6b8"
+			"Rev": "11147472b7c934c474a2c484af3c0c5210b7a3af"
 		},
 		{
 			"ImportPath": "k8s.io/api/core/v1",
-			"Rev": "168091b7c0f030ab2b7a9fc734598880a116c6b8"
+			"Rev": "11147472b7c934c474a2c484af3c0c5210b7a3af"
 		},
 		{
 			"ImportPath": "k8s.io/api/events/v1beta1",
-			"Rev": "168091b7c0f030ab2b7a9fc734598880a116c6b8"
+			"Rev": "11147472b7c934c474a2c484af3c0c5210b7a3af"
 		},
 		{
 			"ImportPath": "k8s.io/api/extensions/v1beta1",
-			"Rev": "168091b7c0f030ab2b7a9fc734598880a116c6b8"
+			"Rev": "11147472b7c934c474a2c484af3c0c5210b7a3af"
 		},
 		{
 			"ImportPath": "k8s.io/api/networking/v1",
-			"Rev": "168091b7c0f030ab2b7a9fc734598880a116c6b8"
+			"Rev": "11147472b7c934c474a2c484af3c0c5210b7a3af"
 		},
 		{
 			"ImportPath": "k8s.io/api/policy/v1beta1",
-			"Rev": "168091b7c0f030ab2b7a9fc734598880a116c6b8"
+			"Rev": "11147472b7c934c474a2c484af3c0c5210b7a3af"
 		},
 		{
 			"ImportPath": "k8s.io/api/rbac/v1",
-			"Rev": "168091b7c0f030ab2b7a9fc734598880a116c6b8"
+			"Rev": "11147472b7c934c474a2c484af3c0c5210b7a3af"
 		},
 		{
 			"ImportPath": "k8s.io/api/rbac/v1alpha1",
-			"Rev": "168091b7c0f030ab2b7a9fc734598880a116c6b8"
+			"Rev": "11147472b7c934c474a2c484af3c0c5210b7a3af"
 		},
 		{
 			"ImportPath": "k8s.io/api/rbac/v1beta1",
-			"Rev": "168091b7c0f030ab2b7a9fc734598880a116c6b8"
+			"Rev": "11147472b7c934c474a2c484af3c0c5210b7a3af"
 		},
 		{
 			"ImportPath": "k8s.io/api/scheduling/v1alpha1",
-			"Rev": "168091b7c0f030ab2b7a9fc734598880a116c6b8"
+			"Rev": "11147472b7c934c474a2c484af3c0c5210b7a3af"
 		},
 		{
 			"ImportPath": "k8s.io/api/settings/v1alpha1",
-			"Rev": "168091b7c0f030ab2b7a9fc734598880a116c6b8"
+			"Rev": "11147472b7c934c474a2c484af3c0c5210b7a3af"
 		},
 		{
 			"ImportPath": "k8s.io/api/storage/v1",
-			"Rev": "168091b7c0f030ab2b7a9fc734598880a116c6b8"
+			"Rev": "11147472b7c934c474a2c484af3c0c5210b7a3af"
 		},
 		{
 			"ImportPath": "k8s.io/api/storage/v1alpha1",
-			"Rev": "168091b7c0f030ab2b7a9fc734598880a116c6b8"
+			"Rev": "11147472b7c934c474a2c484af3c0c5210b7a3af"
 		},
 		{
 			"ImportPath": "k8s.io/api/storage/v1beta1",
-			"Rev": "168091b7c0f030ab2b7a9fc734598880a116c6b8"
+			"Rev": "11147472b7c934c474a2c484af3c0c5210b7a3af"
 		},
 		{
 			"ImportPath": "k8s.io/apimachinery/pkg/api/equality",
-			"Rev": "a04e753f5223cf882db01ac64212682ea28767b4"
+			"Rev": "180eddb345a5be3a157cea1c624700ad5bd27b8f"
 		},
 		{
 			"ImportPath": "k8s.io/apimachinery/pkg/api/errors",
-			"Rev": "a04e753f5223cf882db01ac64212682ea28767b4"
+			"Rev": "180eddb345a5be3a157cea1c624700ad5bd27b8f"
 		},
 		{
 			"ImportPath": "k8s.io/apimachinery/pkg/api/meta",
-			"Rev": "a04e753f5223cf882db01ac64212682ea28767b4"
+			"Rev": "180eddb345a5be3a157cea1c624700ad5bd27b8f"
 		},
 		{
 			"ImportPath": "k8s.io/apimachinery/pkg/api/resource",
-			"Rev": "a04e753f5223cf882db01ac64212682ea28767b4"
+			"Rev": "180eddb345a5be3a157cea1c624700ad5bd27b8f"
 		},
 		{
 			"ImportPath": "k8s.io/apimachinery/pkg/api/testing",
-			"Rev": "a04e753f5223cf882db01ac64212682ea28767b4"
+			"Rev": "180eddb345a5be3a157cea1c624700ad5bd27b8f"
 		},
 		{
 			"ImportPath": "k8s.io/apimachinery/pkg/api/testing/fuzzer",
-			"Rev": "a04e753f5223cf882db01ac64212682ea28767b4"
+			"Rev": "180eddb345a5be3a157cea1c624700ad5bd27b8f"
 		},
 		{
 			"ImportPath": "k8s.io/apimachinery/pkg/api/testing/roundtrip",
-			"Rev": "a04e753f5223cf882db01ac64212682ea28767b4"
+			"Rev": "180eddb345a5be3a157cea1c624700ad5bd27b8f"
 		},
 		{
 			"ImportPath": "k8s.io/apimachinery/pkg/api/validation",
-			"Rev": "a04e753f5223cf882db01ac64212682ea28767b4"
+			"Rev": "180eddb345a5be3a157cea1c624700ad5bd27b8f"
 		},
 		{
 			"ImportPath": "k8s.io/apimachinery/pkg/api/validation/path",
-			"Rev": "a04e753f5223cf882db01ac64212682ea28767b4"
+			"Rev": "180eddb345a5be3a157cea1c624700ad5bd27b8f"
 		},
 		{
 			"ImportPath": "k8s.io/apimachinery/pkg/apimachinery",
-			"Rev": "a04e753f5223cf882db01ac64212682ea28767b4"
+			"Rev": "180eddb345a5be3a157cea1c624700ad5bd27b8f"
 		},
 		{
 			"ImportPath": "k8s.io/apimachinery/pkg/apimachinery/announced",
-			"Rev": "a04e753f5223cf882db01ac64212682ea28767b4"
+			"Rev": "180eddb345a5be3a157cea1c624700ad5bd27b8f"
 		},
 		{
 			"ImportPath": "k8s.io/apimachinery/pkg/apimachinery/registered",
-			"Rev": "a04e753f5223cf882db01ac64212682ea28767b4"
+			"Rev": "180eddb345a5be3a157cea1c624700ad5bd27b8f"
 		},
 		{
 			"ImportPath": "k8s.io/apimachinery/pkg/apis/meta/fuzzer",
-			"Rev": "a04e753f5223cf882db01ac64212682ea28767b4"
+			"Rev": "180eddb345a5be3a157cea1c624700ad5bd27b8f"
 		},
 		{
 			"ImportPath": "k8s.io/apimachinery/pkg/apis/meta/internalversion",
-			"Rev": "a04e753f5223cf882db01ac64212682ea28767b4"
+			"Rev": "180eddb345a5be3a157cea1c624700ad5bd27b8f"
 		},
 		{
 			"ImportPath": "k8s.io/apimachinery/pkg/apis/meta/v1",
-			"Rev": "a04e753f5223cf882db01ac64212682ea28767b4"
+			"Rev": "180eddb345a5be3a157cea1c624700ad5bd27b8f"
 		},
 		{
 			"ImportPath": "k8s.io/apimachinery/pkg/apis/meta/v1/unstructured",
-			"Rev": "a04e753f5223cf882db01ac64212682ea28767b4"
+			"Rev": "180eddb345a5be3a157cea1c624700ad5bd27b8f"
 		},
 		{
 			"ImportPath": "k8s.io/apimachinery/pkg/apis/meta/v1/validation",
-			"Rev": "a04e753f5223cf882db01ac64212682ea28767b4"
+			"Rev": "180eddb345a5be3a157cea1c624700ad5bd27b8f"
 		},
 		{
 			"ImportPath": "k8s.io/apimachinery/pkg/apis/meta/v1alpha1",
-			"Rev": "a04e753f5223cf882db01ac64212682ea28767b4"
+			"Rev": "180eddb345a5be3a157cea1c624700ad5bd27b8f"
 		},
 		{
 			"ImportPath": "k8s.io/apimachinery/pkg/conversion",
-			"Rev": "a04e753f5223cf882db01ac64212682ea28767b4"
+			"Rev": "180eddb345a5be3a157cea1c624700ad5bd27b8f"
 		},
 		{
 			"ImportPath": "k8s.io/apimachinery/pkg/conversion/queryparams",
-			"Rev": "a04e753f5223cf882db01ac64212682ea28767b4"
+			"Rev": "180eddb345a5be3a157cea1c624700ad5bd27b8f"
 		},
 		{
 			"ImportPath": "k8s.io/apimachinery/pkg/fields",
-			"Rev": "a04e753f5223cf882db01ac64212682ea28767b4"
+			"Rev": "180eddb345a5be3a157cea1c624700ad5bd27b8f"
 		},
 		{
 			"ImportPath": "k8s.io/apimachinery/pkg/labels",
-			"Rev": "a04e753f5223cf882db01ac64212682ea28767b4"
+			"Rev": "180eddb345a5be3a157cea1c624700ad5bd27b8f"
 		},
 		{
 			"ImportPath": "k8s.io/apimachinery/pkg/runtime",
-			"Rev": "a04e753f5223cf882db01ac64212682ea28767b4"
+			"Rev": "180eddb345a5be3a157cea1c624700ad5bd27b8f"
 		},
 		{
 			"ImportPath": "k8s.io/apimachinery/pkg/runtime/schema",
-			"Rev": "a04e753f5223cf882db01ac64212682ea28767b4"
+			"Rev": "180eddb345a5be3a157cea1c624700ad5bd27b8f"
 		},
 		{
 			"ImportPath": "k8s.io/apimachinery/pkg/runtime/serializer",
-			"Rev": "a04e753f5223cf882db01ac64212682ea28767b4"
+			"Rev": "180eddb345a5be3a157cea1c624700ad5bd27b8f"
 		},
 		{
 			"ImportPath": "k8s.io/apimachinery/pkg/runtime/serializer/json",
-			"Rev": "a04e753f5223cf882db01ac64212682ea28767b4"
+			"Rev": "180eddb345a5be3a157cea1c624700ad5bd27b8f"
 		},
 		{
 			"ImportPath": "k8s.io/apimachinery/pkg/runtime/serializer/protobuf",
-			"Rev": "a04e753f5223cf882db01ac64212682ea28767b4"
+			"Rev": "180eddb345a5be3a157cea1c624700ad5bd27b8f"
 		},
 		{
 			"ImportPath": "k8s.io/apimachinery/pkg/runtime/serializer/recognizer",
-			"Rev": "a04e753f5223cf882db01ac64212682ea28767b4"
+			"Rev": "180eddb345a5be3a157cea1c624700ad5bd27b8f"
 		},
 		{
 			"ImportPath": "k8s.io/apimachinery/pkg/runtime/serializer/streaming",
-			"Rev": "a04e753f5223cf882db01ac64212682ea28767b4"
+			"Rev": "180eddb345a5be3a157cea1c624700ad5bd27b8f"
 		},
 		{
 			"ImportPath": "k8s.io/apimachinery/pkg/runtime/serializer/versioning",
-			"Rev": "a04e753f5223cf882db01ac64212682ea28767b4"
+			"Rev": "180eddb345a5be3a157cea1c624700ad5bd27b8f"
 		},
 		{
 			"ImportPath": "k8s.io/apimachinery/pkg/selection",
-			"Rev": "a04e753f5223cf882db01ac64212682ea28767b4"
+			"Rev": "180eddb345a5be3a157cea1c624700ad5bd27b8f"
 		},
 		{
 			"ImportPath": "k8s.io/apimachinery/pkg/types",
-			"Rev": "a04e753f5223cf882db01ac64212682ea28767b4"
+			"Rev": "180eddb345a5be3a157cea1c624700ad5bd27b8f"
 		},
 		{
 			"ImportPath": "k8s.io/apimachinery/pkg/util/cache",
-			"Rev": "a04e753f5223cf882db01ac64212682ea28767b4"
+			"Rev": "180eddb345a5be3a157cea1c624700ad5bd27b8f"
 		},
 		{
 			"ImportPath": "k8s.io/apimachinery/pkg/util/clock",
-			"Rev": "a04e753f5223cf882db01ac64212682ea28767b4"
+			"Rev": "180eddb345a5be3a157cea1c624700ad5bd27b8f"
 		},
 		{
 			"ImportPath": "k8s.io/apimachinery/pkg/util/diff",
-			"Rev": "a04e753f5223cf882db01ac64212682ea28767b4"
+			"Rev": "180eddb345a5be3a157cea1c624700ad5bd27b8f"
 		},
 		{
 			"ImportPath": "k8s.io/apimachinery/pkg/util/errors",
-			"Rev": "a04e753f5223cf882db01ac64212682ea28767b4"
+			"Rev": "180eddb345a5be3a157cea1c624700ad5bd27b8f"
 		},
 		{
 			"ImportPath": "k8s.io/apimachinery/pkg/util/framer",
-			"Rev": "a04e753f5223cf882db01ac64212682ea28767b4"
+			"Rev": "180eddb345a5be3a157cea1c624700ad5bd27b8f"
 		},
 		{
 			"ImportPath": "k8s.io/apimachinery/pkg/util/httpstream",
-			"Rev": "a04e753f5223cf882db01ac64212682ea28767b4"
+			"Rev": "180eddb345a5be3a157cea1c624700ad5bd27b8f"
 		},
 		{
 			"ImportPath": "k8s.io/apimachinery/pkg/util/intstr",
-			"Rev": "a04e753f5223cf882db01ac64212682ea28767b4"
+			"Rev": "180eddb345a5be3a157cea1c624700ad5bd27b8f"
 		},
 		{
 			"ImportPath": "k8s.io/apimachinery/pkg/util/json",
-			"Rev": "a04e753f5223cf882db01ac64212682ea28767b4"
+			"Rev": "180eddb345a5be3a157cea1c624700ad5bd27b8f"
 		},
 		{
 			"ImportPath": "k8s.io/apimachinery/pkg/util/mergepatch",
-			"Rev": "a04e753f5223cf882db01ac64212682ea28767b4"
+			"Rev": "180eddb345a5be3a157cea1c624700ad5bd27b8f"
 		},
 		{
 			"ImportPath": "k8s.io/apimachinery/pkg/util/net",
-			"Rev": "a04e753f5223cf882db01ac64212682ea28767b4"
+			"Rev": "180eddb345a5be3a157cea1c624700ad5bd27b8f"
 		},
 		{
 			"ImportPath": "k8s.io/apimachinery/pkg/util/proxy",
-			"Rev": "a04e753f5223cf882db01ac64212682ea28767b4"
+			"Rev": "180eddb345a5be3a157cea1c624700ad5bd27b8f"
 		},
 		{
 			"ImportPath": "k8s.io/apimachinery/pkg/util/rand",
-			"Rev": "a04e753f5223cf882db01ac64212682ea28767b4"
+			"Rev": "180eddb345a5be3a157cea1c624700ad5bd27b8f"
 		},
 		{
 			"ImportPath": "k8s.io/apimachinery/pkg/util/runtime",
-			"Rev": "a04e753f5223cf882db01ac64212682ea28767b4"
+			"Rev": "180eddb345a5be3a157cea1c624700ad5bd27b8f"
 		},
 		{
 			"ImportPath": "k8s.io/apimachinery/pkg/util/sets",
-			"Rev": "a04e753f5223cf882db01ac64212682ea28767b4"
+			"Rev": "180eddb345a5be3a157cea1c624700ad5bd27b8f"
 		},
 		{
 			"ImportPath": "k8s.io/apimachinery/pkg/util/strategicpatch",
-			"Rev": "a04e753f5223cf882db01ac64212682ea28767b4"
+			"Rev": "180eddb345a5be3a157cea1c624700ad5bd27b8f"
 		},
 		{
 			"ImportPath": "k8s.io/apimachinery/pkg/util/uuid",
-			"Rev": "a04e753f5223cf882db01ac64212682ea28767b4"
+			"Rev": "180eddb345a5be3a157cea1c624700ad5bd27b8f"
 		},
 		{
 			"ImportPath": "k8s.io/apimachinery/pkg/util/validation",
-			"Rev": "a04e753f5223cf882db01ac64212682ea28767b4"
+			"Rev": "180eddb345a5be3a157cea1c624700ad5bd27b8f"
 		},
 		{
 			"ImportPath": "k8s.io/apimachinery/pkg/util/validation/field",
-			"Rev": "a04e753f5223cf882db01ac64212682ea28767b4"
+			"Rev": "180eddb345a5be3a157cea1c624700ad5bd27b8f"
 		},
 		{
 			"ImportPath": "k8s.io/apimachinery/pkg/util/wait",
-			"Rev": "a04e753f5223cf882db01ac64212682ea28767b4"
+			"Rev": "180eddb345a5be3a157cea1c624700ad5bd27b8f"
 		},
 		{
 			"ImportPath": "k8s.io/apimachinery/pkg/util/waitgroup",
-			"Rev": "a04e753f5223cf882db01ac64212682ea28767b4"
+			"Rev": "180eddb345a5be3a157cea1c624700ad5bd27b8f"
 		},
 		{
 			"ImportPath": "k8s.io/apimachinery/pkg/util/yaml",
-			"Rev": "a04e753f5223cf882db01ac64212682ea28767b4"
+			"Rev": "180eddb345a5be3a157cea1c624700ad5bd27b8f"
 		},
 		{
 			"ImportPath": "k8s.io/apimachinery/pkg/version",
-			"Rev": "a04e753f5223cf882db01ac64212682ea28767b4"
+			"Rev": "180eddb345a5be3a157cea1c624700ad5bd27b8f"
 		},
 		{
 			"ImportPath": "k8s.io/apimachinery/pkg/watch",
-			"Rev": "a04e753f5223cf882db01ac64212682ea28767b4"
+			"Rev": "180eddb345a5be3a157cea1c624700ad5bd27b8f"
 		},
 		{
 			"ImportPath": "k8s.io/apimachinery/third_party/forked/golang/json",
-			"Rev": "a04e753f5223cf882db01ac64212682ea28767b4"
+			"Rev": "180eddb345a5be3a157cea1c624700ad5bd27b8f"
 		},
 		{
 			"ImportPath": "k8s.io/apimachinery/third_party/forked/golang/netutil",
-			"Rev": "a04e753f5223cf882db01ac64212682ea28767b4"
+			"Rev": "180eddb345a5be3a157cea1c624700ad5bd27b8f"
 		},
 		{
 			"ImportPath": "k8s.io/apimachinery/third_party/forked/golang/reflect",
-			"Rev": "a04e753f5223cf882db01ac64212682ea28767b4"
+			"Rev": "180eddb345a5be3a157cea1c624700ad5bd27b8f"
 		},
 		{
 			"ImportPath": "k8s.io/client-go/discovery",
-			"Rev": "59ab1a8387ec5d6273ba6d3d400fb522d6e24c8f"
+			"Rev": "78700dec6369ba22221b72770783300f143df150"
 		},
 		{
 			"ImportPath": "k8s.io/client-go/discovery/fake",
-			"Rev": "59ab1a8387ec5d6273ba6d3d400fb522d6e24c8f"
+			"Rev": "78700dec6369ba22221b72770783300f143df150"
 		},
 		{
 			"ImportPath": "k8s.io/client-go/informers",
-			"Rev": "59ab1a8387ec5d6273ba6d3d400fb522d6e24c8f"
+			"Rev": "78700dec6369ba22221b72770783300f143df150"
 		},
 		{
 			"ImportPath": "k8s.io/client-go/informers/admissionregistration",
-			"Rev": "59ab1a8387ec5d6273ba6d3d400fb522d6e24c8f"
+			"Rev": "78700dec6369ba22221b72770783300f143df150"
 		},
 		{
 			"ImportPath": "k8s.io/client-go/informers/admissionregistration/v1alpha1",
-			"Rev": "59ab1a8387ec5d6273ba6d3d400fb522d6e24c8f"
+			"Rev": "78700dec6369ba22221b72770783300f143df150"
 		},
 		{
 			"ImportPath": "k8s.io/client-go/informers/admissionregistration/v1beta1",
-			"Rev": "59ab1a8387ec5d6273ba6d3d400fb522d6e24c8f"
+			"Rev": "78700dec6369ba22221b72770783300f143df150"
 		},
 		{
 			"ImportPath": "k8s.io/client-go/informers/apps",
-			"Rev": "59ab1a8387ec5d6273ba6d3d400fb522d6e24c8f"
+			"Rev": "78700dec6369ba22221b72770783300f143df150"
 		},
 		{
 			"ImportPath": "k8s.io/client-go/informers/apps/v1",
-			"Rev": "59ab1a8387ec5d6273ba6d3d400fb522d6e24c8f"
+			"Rev": "78700dec6369ba22221b72770783300f143df150"
 		},
 		{
 			"ImportPath": "k8s.io/client-go/informers/apps/v1beta1",
-			"Rev": "59ab1a8387ec5d6273ba6d3d400fb522d6e24c8f"
+			"Rev": "78700dec6369ba22221b72770783300f143df150"
 		},
 		{
 			"ImportPath": "k8s.io/client-go/informers/apps/v1beta2",
-			"Rev": "59ab1a8387ec5d6273ba6d3d400fb522d6e24c8f"
+			"Rev": "78700dec6369ba22221b72770783300f143df150"
 		},
 		{
 			"ImportPath": "k8s.io/client-go/informers/autoscaling",
-			"Rev": "59ab1a8387ec5d6273ba6d3d400fb522d6e24c8f"
+			"Rev": "78700dec6369ba22221b72770783300f143df150"
 		},
 		{
 			"ImportPath": "k8s.io/client-go/informers/autoscaling/v1",
-			"Rev": "59ab1a8387ec5d6273ba6d3d400fb522d6e24c8f"
+			"Rev": "78700dec6369ba22221b72770783300f143df150"
 		},
 		{
 			"ImportPath": "k8s.io/client-go/informers/autoscaling/v2beta1",
-			"Rev": "59ab1a8387ec5d6273ba6d3d400fb522d6e24c8f"
+			"Rev": "78700dec6369ba22221b72770783300f143df150"
 		},
 		{
 			"ImportPath": "k8s.io/client-go/informers/batch",
-			"Rev": "59ab1a8387ec5d6273ba6d3d400fb522d6e24c8f"
+			"Rev": "78700dec6369ba22221b72770783300f143df150"
 		},
 		{
 			"ImportPath": "k8s.io/client-go/informers/batch/v1",
-			"Rev": "59ab1a8387ec5d6273ba6d3d400fb522d6e24c8f"
+			"Rev": "78700dec6369ba22221b72770783300f143df150"
 		},
 		{
 			"ImportPath": "k8s.io/client-go/informers/batch/v1beta1",
-			"Rev": "59ab1a8387ec5d6273ba6d3d400fb522d6e24c8f"
+			"Rev": "78700dec6369ba22221b72770783300f143df150"
 		},
 		{
 			"ImportPath": "k8s.io/client-go/informers/batch/v2alpha1",
-			"Rev": "59ab1a8387ec5d6273ba6d3d400fb522d6e24c8f"
+			"Rev": "78700dec6369ba22221b72770783300f143df150"
 		},
 		{
 			"ImportPath": "k8s.io/client-go/informers/certificates",
-			"Rev": "59ab1a8387ec5d6273ba6d3d400fb522d6e24c8f"
+			"Rev": "78700dec6369ba22221b72770783300f143df150"
 		},
 		{
 			"ImportPath": "k8s.io/client-go/informers/certificates/v1beta1",
-			"Rev": "59ab1a8387ec5d6273ba6d3d400fb522d6e24c8f"
+			"Rev": "78700dec6369ba22221b72770783300f143df150"
 		},
 		{
 			"ImportPath": "k8s.io/client-go/informers/core",
-			"Rev": "59ab1a8387ec5d6273ba6d3d400fb522d6e24c8f"
+			"Rev": "78700dec6369ba22221b72770783300f143df150"
 		},
 		{
 			"ImportPath": "k8s.io/client-go/informers/core/v1",
-			"Rev": "59ab1a8387ec5d6273ba6d3d400fb522d6e24c8f"
+			"Rev": "78700dec6369ba22221b72770783300f143df150"
 		},
 		{
 			"ImportPath": "k8s.io/client-go/informers/events",
-			"Rev": "59ab1a8387ec5d6273ba6d3d400fb522d6e24c8f"
+			"Rev": "78700dec6369ba22221b72770783300f143df150"
 		},
 		{
 			"ImportPath": "k8s.io/client-go/informers/events/v1beta1",
-			"Rev": "59ab1a8387ec5d6273ba6d3d400fb522d6e24c8f"
+			"Rev": "78700dec6369ba22221b72770783300f143df150"
 		},
 		{
 			"ImportPath": "k8s.io/client-go/informers/extensions",
-			"Rev": "59ab1a8387ec5d6273ba6d3d400fb522d6e24c8f"
+			"Rev": "78700dec6369ba22221b72770783300f143df150"
 		},
 		{
 			"ImportPath": "k8s.io/client-go/informers/extensions/v1beta1",
-			"Rev": "59ab1a8387ec5d6273ba6d3d400fb522d6e24c8f"
+			"Rev": "78700dec6369ba22221b72770783300f143df150"
 		},
 		{
 			"ImportPath": "k8s.io/client-go/informers/internalinterfaces",
-			"Rev": "59ab1a8387ec5d6273ba6d3d400fb522d6e24c8f"
+			"Rev": "78700dec6369ba22221b72770783300f143df150"
 		},
 		{
 			"ImportPath": "k8s.io/client-go/informers/networking",
-			"Rev": "59ab1a8387ec5d6273ba6d3d400fb522d6e24c8f"
+			"Rev": "78700dec6369ba22221b72770783300f143df150"
 		},
 		{
 			"ImportPath": "k8s.io/client-go/informers/networking/v1",
-			"Rev": "59ab1a8387ec5d6273ba6d3d400fb522d6e24c8f"
+			"Rev": "78700dec6369ba22221b72770783300f143df150"
 		},
 		{
 			"ImportPath": "k8s.io/client-go/informers/policy",
-			"Rev": "59ab1a8387ec5d6273ba6d3d400fb522d6e24c8f"
+			"Rev": "78700dec6369ba22221b72770783300f143df150"
 		},
 		{
 			"ImportPath": "k8s.io/client-go/informers/policy/v1beta1",
-			"Rev": "59ab1a8387ec5d6273ba6d3d400fb522d6e24c8f"
+			"Rev": "78700dec6369ba22221b72770783300f143df150"
 		},
 		{
 			"ImportPath": "k8s.io/client-go/informers/rbac",
-			"Rev": "59ab1a8387ec5d6273ba6d3d400fb522d6e24c8f"
+			"Rev": "78700dec6369ba22221b72770783300f143df150"
 		},
 		{
 			"ImportPath": "k8s.io/client-go/informers/rbac/v1",
-			"Rev": "59ab1a8387ec5d6273ba6d3d400fb522d6e24c8f"
+			"Rev": "78700dec6369ba22221b72770783300f143df150"
 		},
 		{
 			"ImportPath": "k8s.io/client-go/informers/rbac/v1alpha1",
-			"Rev": "59ab1a8387ec5d6273ba6d3d400fb522d6e24c8f"
+			"Rev": "78700dec6369ba22221b72770783300f143df150"
 		},
 		{
 			"ImportPath": "k8s.io/client-go/informers/rbac/v1beta1",
-			"Rev": "59ab1a8387ec5d6273ba6d3d400fb522d6e24c8f"
+			"Rev": "78700dec6369ba22221b72770783300f143df150"
 		},
 		{
 			"ImportPath": "k8s.io/client-go/informers/scheduling",
-			"Rev": "59ab1a8387ec5d6273ba6d3d400fb522d6e24c8f"
+			"Rev": "78700dec6369ba22221b72770783300f143df150"
 		},
 		{
 			"ImportPath": "k8s.io/client-go/informers/scheduling/v1alpha1",
-			"Rev": "59ab1a8387ec5d6273ba6d3d400fb522d6e24c8f"
+			"Rev": "78700dec6369ba22221b72770783300f143df150"
 		},
 		{
 			"ImportPath": "k8s.io/client-go/informers/settings",
-			"Rev": "59ab1a8387ec5d6273ba6d3d400fb522d6e24c8f"
+			"Rev": "78700dec6369ba22221b72770783300f143df150"
 		},
 		{
 			"ImportPath": "k8s.io/client-go/informers/settings/v1alpha1",
-			"Rev": "59ab1a8387ec5d6273ba6d3d400fb522d6e24c8f"
+			"Rev": "78700dec6369ba22221b72770783300f143df150"
 		},
 		{
 			"ImportPath": "k8s.io/client-go/informers/storage",
-			"Rev": "59ab1a8387ec5d6273ba6d3d400fb522d6e24c8f"
+			"Rev": "78700dec6369ba22221b72770783300f143df150"
 		},
 		{
 			"ImportPath": "k8s.io/client-go/informers/storage/v1",
-			"Rev": "59ab1a8387ec5d6273ba6d3d400fb522d6e24c8f"
+			"Rev": "78700dec6369ba22221b72770783300f143df150"
 		},
 		{
 			"ImportPath": "k8s.io/client-go/informers/storage/v1alpha1",
-			"Rev": "59ab1a8387ec5d6273ba6d3d400fb522d6e24c8f"
+			"Rev": "78700dec6369ba22221b72770783300f143df150"
 		},
 		{
 			"ImportPath": "k8s.io/client-go/informers/storage/v1beta1",
-			"Rev": "59ab1a8387ec5d6273ba6d3d400fb522d6e24c8f"
+			"Rev": "78700dec6369ba22221b72770783300f143df150"
 		},
 		{
 			"ImportPath": "k8s.io/client-go/kubernetes",
-			"Rev": "59ab1a8387ec5d6273ba6d3d400fb522d6e24c8f"
+			"Rev": "78700dec6369ba22221b72770783300f143df150"
 		},
 		{
 			"ImportPath": "k8s.io/client-go/kubernetes/fake",
-			"Rev": "59ab1a8387ec5d6273ba6d3d400fb522d6e24c8f"
+			"Rev": "78700dec6369ba22221b72770783300f143df150"
 		},
 		{
 			"ImportPath": "k8s.io/client-go/kubernetes/scheme",
-			"Rev": "59ab1a8387ec5d6273ba6d3d400fb522d6e24c8f"
+			"Rev": "78700dec6369ba22221b72770783300f143df150"
 		},
 		{
 			"ImportPath": "k8s.io/client-go/kubernetes/typed/admissionregistration/v1alpha1",
-			"Rev": "59ab1a8387ec5d6273ba6d3d400fb522d6e24c8f"
+			"Rev": "78700dec6369ba22221b72770783300f143df150"
 		},
 		{
 			"ImportPath": "k8s.io/client-go/kubernetes/typed/admissionregistration/v1alpha1/fake",
-			"Rev": "59ab1a8387ec5d6273ba6d3d400fb522d6e24c8f"
+			"Rev": "78700dec6369ba22221b72770783300f143df150"
 		},
 		{
 			"ImportPath": "k8s.io/client-go/kubernetes/typed/admissionregistration/v1beta1",
-			"Rev": "59ab1a8387ec5d6273ba6d3d400fb522d6e24c8f"
+			"Rev": "78700dec6369ba22221b72770783300f143df150"
 		},
 		{
 			"ImportPath": "k8s.io/client-go/kubernetes/typed/admissionregistration/v1beta1/fake",
-			"Rev": "59ab1a8387ec5d6273ba6d3d400fb522d6e24c8f"
+			"Rev": "78700dec6369ba22221b72770783300f143df150"
 		},
 		{
 			"ImportPath": "k8s.io/client-go/kubernetes/typed/apps/v1",
-			"Rev": "59ab1a8387ec5d6273ba6d3d400fb522d6e24c8f"
+			"Rev": "78700dec6369ba22221b72770783300f143df150"
 		},
 		{
 			"ImportPath": "k8s.io/client-go/kubernetes/typed/apps/v1/fake",
-			"Rev": "59ab1a8387ec5d6273ba6d3d400fb522d6e24c8f"
+			"Rev": "78700dec6369ba22221b72770783300f143df150"
 		},
 		{
 			"ImportPath": "k8s.io/client-go/kubernetes/typed/apps/v1beta1",
-			"Rev": "59ab1a8387ec5d6273ba6d3d400fb522d6e24c8f"
+			"Rev": "78700dec6369ba22221b72770783300f143df150"
 		},
 		{
 			"ImportPath": "k8s.io/client-go/kubernetes/typed/apps/v1beta1/fake",
-			"Rev": "59ab1a8387ec5d6273ba6d3d400fb522d6e24c8f"
+			"Rev": "78700dec6369ba22221b72770783300f143df150"
 		},
 		{
 			"ImportPath": "k8s.io/client-go/kubernetes/typed/apps/v1beta2",
-			"Rev": "59ab1a8387ec5d6273ba6d3d400fb522d6e24c8f"
+			"Rev": "78700dec6369ba22221b72770783300f143df150"
 		},
 		{
 			"ImportPath": "k8s.io/client-go/kubernetes/typed/apps/v1beta2/fake",
-			"Rev": "59ab1a8387ec5d6273ba6d3d400fb522d6e24c8f"
+			"Rev": "78700dec6369ba22221b72770783300f143df150"
 		},
 		{
 			"ImportPath": "k8s.io/client-go/kubernetes/typed/authentication/v1",
-			"Rev": "59ab1a8387ec5d6273ba6d3d400fb522d6e24c8f"
+			"Rev": "78700dec6369ba22221b72770783300f143df150"
 		},
 		{
 			"ImportPath": "k8s.io/client-go/kubernetes/typed/authentication/v1/fake",
-			"Rev": "59ab1a8387ec5d6273ba6d3d400fb522d6e24c8f"
+			"Rev": "78700dec6369ba22221b72770783300f143df150"
 		},
 		{
 			"ImportPath": "k8s.io/client-go/kubernetes/typed/authentication/v1beta1",
-			"Rev": "59ab1a8387ec5d6273ba6d3d400fb522d6e24c8f"
+			"Rev": "78700dec6369ba22221b72770783300f143df150"
 		},
 		{
 			"ImportPath": "k8s.io/client-go/kubernetes/typed/authentication/v1beta1/fake",
-			"Rev": "59ab1a8387ec5d6273ba6d3d400fb522d6e24c8f"
+			"Rev": "78700dec6369ba22221b72770783300f143df150"
 		},
 		{
 			"ImportPath": "k8s.io/client-go/kubernetes/typed/authorization/v1",
-			"Rev": "59ab1a8387ec5d6273ba6d3d400fb522d6e24c8f"
+			"Rev": "78700dec6369ba22221b72770783300f143df150"
 		},
 		{
 			"ImportPath": "k8s.io/client-go/kubernetes/typed/authorization/v1/fake",
-			"Rev": "59ab1a8387ec5d6273ba6d3d400fb522d6e24c8f"
+			"Rev": "78700dec6369ba22221b72770783300f143df150"
 		},
 		{
 			"ImportPath": "k8s.io/client-go/kubernetes/typed/authorization/v1beta1",
-			"Rev": "59ab1a8387ec5d6273ba6d3d400fb522d6e24c8f"
+			"Rev": "78700dec6369ba22221b72770783300f143df150"
 		},
 		{
 			"ImportPath": "k8s.io/client-go/kubernetes/typed/authorization/v1beta1/fake",
-			"Rev": "59ab1a8387ec5d6273ba6d3d400fb522d6e24c8f"
+			"Rev": "78700dec6369ba22221b72770783300f143df150"
 		},
 		{
 			"ImportPath": "k8s.io/client-go/kubernetes/typed/autoscaling/v1",
-			"Rev": "59ab1a8387ec5d6273ba6d3d400fb522d6e24c8f"
+			"Rev": "78700dec6369ba22221b72770783300f143df150"
 		},
 		{
 			"ImportPath": "k8s.io/client-go/kubernetes/typed/autoscaling/v1/fake",
-			"Rev": "59ab1a8387ec5d6273ba6d3d400fb522d6e24c8f"
+			"Rev": "78700dec6369ba22221b72770783300f143df150"
 		},
 		{
 			"ImportPath": "k8s.io/client-go/kubernetes/typed/autoscaling/v2beta1",
-			"Rev": "59ab1a8387ec5d6273ba6d3d400fb522d6e24c8f"
+			"Rev": "78700dec6369ba22221b72770783300f143df150"
 		},
 		{
 			"ImportPath": "k8s.io/client-go/kubernetes/typed/autoscaling/v2beta1/fake",
-			"Rev": "59ab1a8387ec5d6273ba6d3d400fb522d6e24c8f"
+			"Rev": "78700dec6369ba22221b72770783300f143df150"
 		},
 		{
 			"ImportPath": "k8s.io/client-go/kubernetes/typed/batch/v1",
-			"Rev": "59ab1a8387ec5d6273ba6d3d400fb522d6e24c8f"
+			"Rev": "78700dec6369ba22221b72770783300f143df150"
 		},
 		{
 			"ImportPath": "k8s.io/client-go/kubernetes/typed/batch/v1/fake",
-			"Rev": "59ab1a8387ec5d6273ba6d3d400fb522d6e24c8f"
+			"Rev": "78700dec6369ba22221b72770783300f143df150"
 		},
 		{
 			"ImportPath": "k8s.io/client-go/kubernetes/typed/batch/v1beta1",
-			"Rev": "59ab1a8387ec5d6273ba6d3d400fb522d6e24c8f"
+			"Rev": "78700dec6369ba22221b72770783300f143df150"
 		},
 		{
 			"ImportPath": "k8s.io/client-go/kubernetes/typed/batch/v1beta1/fake",
-			"Rev": "59ab1a8387ec5d6273ba6d3d400fb522d6e24c8f"
+			"Rev": "78700dec6369ba22221b72770783300f143df150"
 		},
 		{
 			"ImportPath": "k8s.io/client-go/kubernetes/typed/batch/v2alpha1",
-			"Rev": "59ab1a8387ec5d6273ba6d3d400fb522d6e24c8f"
+			"Rev": "78700dec6369ba22221b72770783300f143df150"
 		},
 		{
 			"ImportPath": "k8s.io/client-go/kubernetes/typed/batch/v2alpha1/fake",
-			"Rev": "59ab1a8387ec5d6273ba6d3d400fb522d6e24c8f"
+			"Rev": "78700dec6369ba22221b72770783300f143df150"
 		},
 		{
 			"ImportPath": "k8s.io/client-go/kubernetes/typed/certificates/v1beta1",
-			"Rev": "59ab1a8387ec5d6273ba6d3d400fb522d6e24c8f"
+			"Rev": "78700dec6369ba22221b72770783300f143df150"
 		},
 		{
 			"ImportPath": "k8s.io/client-go/kubernetes/typed/certificates/v1beta1/fake",
-			"Rev": "59ab1a8387ec5d6273ba6d3d400fb522d6e24c8f"
+			"Rev": "78700dec6369ba22221b72770783300f143df150"
 		},
 		{
 			"ImportPath": "k8s.io/client-go/kubernetes/typed/core/v1",
-			"Rev": "59ab1a8387ec5d6273ba6d3d400fb522d6e24c8f"
+			"Rev": "78700dec6369ba22221b72770783300f143df150"
 		},
 		{
 			"ImportPath": "k8s.io/client-go/kubernetes/typed/core/v1/fake",
-			"Rev": "59ab1a8387ec5d6273ba6d3d400fb522d6e24c8f"
+			"Rev": "78700dec6369ba22221b72770783300f143df150"
 		},
 		{
 			"ImportPath": "k8s.io/client-go/kubernetes/typed/events/v1beta1",
-			"Rev": "59ab1a8387ec5d6273ba6d3d400fb522d6e24c8f"
+			"Rev": "78700dec6369ba22221b72770783300f143df150"
 		},
 		{
 			"ImportPath": "k8s.io/client-go/kubernetes/typed/events/v1beta1/fake",
-			"Rev": "59ab1a8387ec5d6273ba6d3d400fb522d6e24c8f"
+			"Rev": "78700dec6369ba22221b72770783300f143df150"
 		},
 		{
 			"ImportPath": "k8s.io/client-go/kubernetes/typed/extensions/v1beta1",
-			"Rev": "59ab1a8387ec5d6273ba6d3d400fb522d6e24c8f"
+			"Rev": "78700dec6369ba22221b72770783300f143df150"
 		},
 		{
 			"ImportPath": "k8s.io/client-go/kubernetes/typed/extensions/v1beta1/fake",
-			"Rev": "59ab1a8387ec5d6273ba6d3d400fb522d6e24c8f"
+			"Rev": "78700dec6369ba22221b72770783300f143df150"
 		},
 		{
 			"ImportPath": "k8s.io/client-go/kubernetes/typed/networking/v1",
-			"Rev": "59ab1a8387ec5d6273ba6d3d400fb522d6e24c8f"
+			"Rev": "78700dec6369ba22221b72770783300f143df150"
 		},
 		{
 			"ImportPath": "k8s.io/client-go/kubernetes/typed/networking/v1/fake",
-			"Rev": "59ab1a8387ec5d6273ba6d3d400fb522d6e24c8f"
+			"Rev": "78700dec6369ba22221b72770783300f143df150"
 		},
 		{
 			"ImportPath": "k8s.io/client-go/kubernetes/typed/policy/v1beta1",
-			"Rev": "59ab1a8387ec5d6273ba6d3d400fb522d6e24c8f"
+			"Rev": "78700dec6369ba22221b72770783300f143df150"
 		},
 		{
 			"ImportPath": "k8s.io/client-go/kubernetes/typed/policy/v1beta1/fake",
-			"Rev": "59ab1a8387ec5d6273ba6d3d400fb522d6e24c8f"
+			"Rev": "78700dec6369ba22221b72770783300f143df150"
 		},
 		{
 			"ImportPath": "k8s.io/client-go/kubernetes/typed/rbac/v1",
-			"Rev": "59ab1a8387ec5d6273ba6d3d400fb522d6e24c8f"
+			"Rev": "78700dec6369ba22221b72770783300f143df150"
 		},
 		{
 			"ImportPath": "k8s.io/client-go/kubernetes/typed/rbac/v1/fake",
-			"Rev": "59ab1a8387ec5d6273ba6d3d400fb522d6e24c8f"
+			"Rev": "78700dec6369ba22221b72770783300f143df150"
 		},
 		{
 			"ImportPath": "k8s.io/client-go/kubernetes/typed/rbac/v1alpha1",
-			"Rev": "59ab1a8387ec5d6273ba6d3d400fb522d6e24c8f"
+			"Rev": "78700dec6369ba22221b72770783300f143df150"
 		},
 		{
 			"ImportPath": "k8s.io/client-go/kubernetes/typed/rbac/v1alpha1/fake",
-			"Rev": "59ab1a8387ec5d6273ba6d3d400fb522d6e24c8f"
+			"Rev": "78700dec6369ba22221b72770783300f143df150"
 		},
 		{
 			"ImportPath": "k8s.io/client-go/kubernetes/typed/rbac/v1beta1",
-			"Rev": "59ab1a8387ec5d6273ba6d3d400fb522d6e24c8f"
+			"Rev": "78700dec6369ba22221b72770783300f143df150"
 		},
 		{
 			"ImportPath": "k8s.io/client-go/kubernetes/typed/rbac/v1beta1/fake",
-			"Rev": "59ab1a8387ec5d6273ba6d3d400fb522d6e24c8f"
+			"Rev": "78700dec6369ba22221b72770783300f143df150"
 		},
 		{
 			"ImportPath": "k8s.io/client-go/kubernetes/typed/scheduling/v1alpha1",
-			"Rev": "59ab1a8387ec5d6273ba6d3d400fb522d6e24c8f"
+			"Rev": "78700dec6369ba22221b72770783300f143df150"
 		},
 		{
 			"ImportPath": "k8s.io/client-go/kubernetes/typed/scheduling/v1alpha1/fake",
-			"Rev": "59ab1a8387ec5d6273ba6d3d400fb522d6e24c8f"
+			"Rev": "78700dec6369ba22221b72770783300f143df150"
 		},
 		{
 			"ImportPath": "k8s.io/client-go/kubernetes/typed/settings/v1alpha1",
-			"Rev": "59ab1a8387ec5d6273ba6d3d400fb522d6e24c8f"
+			"Rev": "78700dec6369ba22221b72770783300f143df150"
 		},
 		{
 			"ImportPath": "k8s.io/client-go/kubernetes/typed/settings/v1alpha1/fake",
-			"Rev": "59ab1a8387ec5d6273ba6d3d400fb522d6e24c8f"
+			"Rev": "78700dec6369ba22221b72770783300f143df150"
 		},
 		{
 			"ImportPath": "k8s.io/client-go/kubernetes/typed/storage/v1",
-			"Rev": "59ab1a8387ec5d6273ba6d3d400fb522d6e24c8f"
+			"Rev": "78700dec6369ba22221b72770783300f143df150"
 		},
 		{
 			"ImportPath": "k8s.io/client-go/kubernetes/typed/storage/v1/fake",
-			"Rev": "59ab1a8387ec5d6273ba6d3d400fb522d6e24c8f"
+			"Rev": "78700dec6369ba22221b72770783300f143df150"
 		},
 		{
 			"ImportPath": "k8s.io/client-go/kubernetes/typed/storage/v1alpha1",
-			"Rev": "59ab1a8387ec5d6273ba6d3d400fb522d6e24c8f"
+			"Rev": "78700dec6369ba22221b72770783300f143df150"
 		},
 		{
 			"ImportPath": "k8s.io/client-go/kubernetes/typed/storage/v1alpha1/fake",
-			"Rev": "59ab1a8387ec5d6273ba6d3d400fb522d6e24c8f"
+			"Rev": "78700dec6369ba22221b72770783300f143df150"
 		},
 		{
 			"ImportPath": "k8s.io/client-go/kubernetes/typed/storage/v1beta1",
-			"Rev": "59ab1a8387ec5d6273ba6d3d400fb522d6e24c8f"
+			"Rev": "78700dec6369ba22221b72770783300f143df150"
 		},
 		{
 			"ImportPath": "k8s.io/client-go/kubernetes/typed/storage/v1beta1/fake",
-			"Rev": "59ab1a8387ec5d6273ba6d3d400fb522d6e24c8f"
+			"Rev": "78700dec6369ba22221b72770783300f143df150"
 		},
 		{
 			"ImportPath": "k8s.io/client-go/listers/admissionregistration/v1alpha1",
-			"Rev": "59ab1a8387ec5d6273ba6d3d400fb522d6e24c8f"
+			"Rev": "78700dec6369ba22221b72770783300f143df150"
 		},
 		{
 			"ImportPath": "k8s.io/client-go/listers/admissionregistration/v1beta1",
-			"Rev": "59ab1a8387ec5d6273ba6d3d400fb522d6e24c8f"
+			"Rev": "78700dec6369ba22221b72770783300f143df150"
 		},
 		{
 			"ImportPath": "k8s.io/client-go/listers/apps/v1",
-			"Rev": "59ab1a8387ec5d6273ba6d3d400fb522d6e24c8f"
+			"Rev": "78700dec6369ba22221b72770783300f143df150"
 		},
 		{
 			"ImportPath": "k8s.io/client-go/listers/apps/v1beta1",
-			"Rev": "59ab1a8387ec5d6273ba6d3d400fb522d6e24c8f"
+			"Rev": "78700dec6369ba22221b72770783300f143df150"
 		},
 		{
 			"ImportPath": "k8s.io/client-go/listers/apps/v1beta2",
-			"Rev": "59ab1a8387ec5d6273ba6d3d400fb522d6e24c8f"
+			"Rev": "78700dec6369ba22221b72770783300f143df150"
 		},
 		{
 			"ImportPath": "k8s.io/client-go/listers/autoscaling/v1",
-			"Rev": "59ab1a8387ec5d6273ba6d3d400fb522d6e24c8f"
+			"Rev": "78700dec6369ba22221b72770783300f143df150"
 		},
 		{
 			"ImportPath": "k8s.io/client-go/listers/autoscaling/v2beta1",
-			"Rev": "59ab1a8387ec5d6273ba6d3d400fb522d6e24c8f"
+			"Rev": "78700dec6369ba22221b72770783300f143df150"
 		},
 		{
 			"ImportPath": "k8s.io/client-go/listers/batch/v1",
-			"Rev": "59ab1a8387ec5d6273ba6d3d400fb522d6e24c8f"
+			"Rev": "78700dec6369ba22221b72770783300f143df150"
 		},
 		{
 			"ImportPath": "k8s.io/client-go/listers/batch/v1beta1",
-			"Rev": "59ab1a8387ec5d6273ba6d3d400fb522d6e24c8f"
+			"Rev": "78700dec6369ba22221b72770783300f143df150"
 		},
 		{
 			"ImportPath": "k8s.io/client-go/listers/batch/v2alpha1",
-			"Rev": "59ab1a8387ec5d6273ba6d3d400fb522d6e24c8f"
+			"Rev": "78700dec6369ba22221b72770783300f143df150"
 		},
 		{
 			"ImportPath": "k8s.io/client-go/listers/certificates/v1beta1",
-			"Rev": "59ab1a8387ec5d6273ba6d3d400fb522d6e24c8f"
+			"Rev": "78700dec6369ba22221b72770783300f143df150"
 		},
 		{
 			"ImportPath": "k8s.io/client-go/listers/core/v1",
-			"Rev": "59ab1a8387ec5d6273ba6d3d400fb522d6e24c8f"
+			"Rev": "78700dec6369ba22221b72770783300f143df150"
 		},
 		{
 			"ImportPath": "k8s.io/client-go/listers/events/v1beta1",
-			"Rev": "59ab1a8387ec5d6273ba6d3d400fb522d6e24c8f"
+			"Rev": "78700dec6369ba22221b72770783300f143df150"
 		},
 		{
 			"ImportPath": "k8s.io/client-go/listers/extensions/v1beta1",
-			"Rev": "59ab1a8387ec5d6273ba6d3d400fb522d6e24c8f"
+			"Rev": "78700dec6369ba22221b72770783300f143df150"
 		},
 		{
 			"ImportPath": "k8s.io/client-go/listers/networking/v1",
-			"Rev": "59ab1a8387ec5d6273ba6d3d400fb522d6e24c8f"
+			"Rev": "78700dec6369ba22221b72770783300f143df150"
 		},
 		{
 			"ImportPath": "k8s.io/client-go/listers/policy/v1beta1",
-			"Rev": "59ab1a8387ec5d6273ba6d3d400fb522d6e24c8f"
+			"Rev": "78700dec6369ba22221b72770783300f143df150"
 		},
 		{
 			"ImportPath": "k8s.io/client-go/listers/rbac/v1",
-			"Rev": "59ab1a8387ec5d6273ba6d3d400fb522d6e24c8f"
+			"Rev": "78700dec6369ba22221b72770783300f143df150"
 		},
 		{
 			"ImportPath": "k8s.io/client-go/listers/rbac/v1alpha1",
-			"Rev": "59ab1a8387ec5d6273ba6d3d400fb522d6e24c8f"
+			"Rev": "78700dec6369ba22221b72770783300f143df150"
 		},
 		{
 			"ImportPath": "k8s.io/client-go/listers/rbac/v1beta1",
-			"Rev": "59ab1a8387ec5d6273ba6d3d400fb522d6e24c8f"
+			"Rev": "78700dec6369ba22221b72770783300f143df150"
 		},
 		{
 			"ImportPath": "k8s.io/client-go/listers/scheduling/v1alpha1",
-			"Rev": "59ab1a8387ec5d6273ba6d3d400fb522d6e24c8f"
+			"Rev": "78700dec6369ba22221b72770783300f143df150"
 		},
 		{
 			"ImportPath": "k8s.io/client-go/listers/settings/v1alpha1",
-			"Rev": "59ab1a8387ec5d6273ba6d3d400fb522d6e24c8f"
+			"Rev": "78700dec6369ba22221b72770783300f143df150"
 		},
 		{
 			"ImportPath": "k8s.io/client-go/listers/storage/v1",
-			"Rev": "59ab1a8387ec5d6273ba6d3d400fb522d6e24c8f"
+			"Rev": "78700dec6369ba22221b72770783300f143df150"
 		},
 		{
 			"ImportPath": "k8s.io/client-go/listers/storage/v1alpha1",
-			"Rev": "59ab1a8387ec5d6273ba6d3d400fb522d6e24c8f"
+			"Rev": "78700dec6369ba22221b72770783300f143df150"
 		},
 		{
 			"ImportPath": "k8s.io/client-go/listers/storage/v1beta1",
-			"Rev": "59ab1a8387ec5d6273ba6d3d400fb522d6e24c8f"
+			"Rev": "78700dec6369ba22221b72770783300f143df150"
 		},
 		{
 			"ImportPath": "k8s.io/client-go/pkg/version",
-			"Rev": "59ab1a8387ec5d6273ba6d3d400fb522d6e24c8f"
+			"Rev": "78700dec6369ba22221b72770783300f143df150"
 		},
 		{
 			"ImportPath": "k8s.io/client-go/rest",
-			"Rev": "59ab1a8387ec5d6273ba6d3d400fb522d6e24c8f"
+			"Rev": "78700dec6369ba22221b72770783300f143df150"
 		},
 		{
 			"ImportPath": "k8s.io/client-go/rest/watch",
-			"Rev": "59ab1a8387ec5d6273ba6d3d400fb522d6e24c8f"
+			"Rev": "78700dec6369ba22221b72770783300f143df150"
 		},
 		{
 			"ImportPath": "k8s.io/client-go/testing",
-			"Rev": "59ab1a8387ec5d6273ba6d3d400fb522d6e24c8f"
+			"Rev": "78700dec6369ba22221b72770783300f143df150"
 		},
 		{
 			"ImportPath": "k8s.io/client-go/tools/auth",
-			"Rev": "59ab1a8387ec5d6273ba6d3d400fb522d6e24c8f"
+			"Rev": "78700dec6369ba22221b72770783300f143df150"
 		},
 		{
 			"ImportPath": "k8s.io/client-go/tools/cache",
-			"Rev": "59ab1a8387ec5d6273ba6d3d400fb522d6e24c8f"
+			"Rev": "78700dec6369ba22221b72770783300f143df150"
 		},
 		{
 			"ImportPath": "k8s.io/client-go/tools/clientcmd",
-			"Rev": "59ab1a8387ec5d6273ba6d3d400fb522d6e24c8f"
+			"Rev": "78700dec6369ba22221b72770783300f143df150"
 		},
 		{
 			"ImportPath": "k8s.io/client-go/tools/clientcmd/api",
-			"Rev": "59ab1a8387ec5d6273ba6d3d400fb522d6e24c8f"
+			"Rev": "78700dec6369ba22221b72770783300f143df150"
 		},
 		{
 			"ImportPath": "k8s.io/client-go/tools/clientcmd/api/latest",
-			"Rev": "59ab1a8387ec5d6273ba6d3d400fb522d6e24c8f"
+			"Rev": "78700dec6369ba22221b72770783300f143df150"
 		},
 		{
 			"ImportPath": "k8s.io/client-go/tools/clientcmd/api/v1",
-			"Rev": "59ab1a8387ec5d6273ba6d3d400fb522d6e24c8f"
+			"Rev": "78700dec6369ba22221b72770783300f143df150"
 		},
 		{
 			"ImportPath": "k8s.io/client-go/tools/metrics",
-			"Rev": "59ab1a8387ec5d6273ba6d3d400fb522d6e24c8f"
+			"Rev": "78700dec6369ba22221b72770783300f143df150"
 		},
 		{
 			"ImportPath": "k8s.io/client-go/tools/pager",
-			"Rev": "59ab1a8387ec5d6273ba6d3d400fb522d6e24c8f"
+			"Rev": "78700dec6369ba22221b72770783300f143df150"
 		},
 		{
 			"ImportPath": "k8s.io/client-go/tools/reference",
-			"Rev": "59ab1a8387ec5d6273ba6d3d400fb522d6e24c8f"
+			"Rev": "78700dec6369ba22221b72770783300f143df150"
 		},
 		{
 			"ImportPath": "k8s.io/client-go/transport",
-			"Rev": "59ab1a8387ec5d6273ba6d3d400fb522d6e24c8f"
+			"Rev": "78700dec6369ba22221b72770783300f143df150"
 		},
 		{
 			"ImportPath": "k8s.io/client-go/util/buffer",
-			"Rev": "59ab1a8387ec5d6273ba6d3d400fb522d6e24c8f"
+			"Rev": "78700dec6369ba22221b72770783300f143df150"
 		},
 		{
 			"ImportPath": "k8s.io/client-go/util/cert",
-			"Rev": "59ab1a8387ec5d6273ba6d3d400fb522d6e24c8f"
+			"Rev": "78700dec6369ba22221b72770783300f143df150"
 		},
 		{
 			"ImportPath": "k8s.io/client-go/util/flowcontrol",
-			"Rev": "59ab1a8387ec5d6273ba6d3d400fb522d6e24c8f"
+			"Rev": "78700dec6369ba22221b72770783300f143df150"
 		},
 		{
 			"ImportPath": "k8s.io/client-go/util/homedir",
-			"Rev": "59ab1a8387ec5d6273ba6d3d400fb522d6e24c8f"
+			"Rev": "78700dec6369ba22221b72770783300f143df150"
 		},
 		{
 			"ImportPath": "k8s.io/client-go/util/integer",
-			"Rev": "59ab1a8387ec5d6273ba6d3d400fb522d6e24c8f"
+			"Rev": "78700dec6369ba22221b72770783300f143df150"
 		},
 		{
 			"ImportPath": "k8s.io/kube-openapi/pkg/builder",
@@ -3473,5 +1707,4 @@
 			"Rev": "39a7bf85c140f972372c2a0d1ee40adbf0c8bfe1"
 		}
 	]
->>>>>>> 73f85001
 }